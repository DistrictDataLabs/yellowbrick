About
=====

.. image:: images/yellowbrickroad.jpg

Image by QuatroCinco_, used with permission, Flickr Creative Commons.

Yellowbrick is an open source, pure Python project that extends the scikit-learn API_ with visual analysis and diagnostic tools. The Yellowbrick API also wraps matplotlib to create publication-ready figures and interactive data explorations while still allowing developers fine-grain control of figures. For users, Yellowbrick can help evaluate the performance, stability, and predictive value of machine learning models and assist in diagnosing problems throughout the machine learning workflow.

Recently, much of this workflow has been automated through grid search methods, standardized APIs, and GUI-based applications. In practice, however, human intuition and guidance can more effectively hone in on quality models than exhaustive search. By visualizing the model selection process, data scientists can steer towards final, explainable models and avoid pitfalls and traps.

The Yellowbrick library is a diagnostic visualization platform for machine learning that allows data scientists to steer the model selection process. It extends the scikit-learn API with a new core object: the Visualizer. Visualizers allow visual models to be fit and transformed as part of the scikit-learn pipeline process, providing visual diagnostics throughout the transformation of high-dimensional data.

Model Selection
---------------
Discussions of machine learning are frequently characterized by a singular focus on model selection. Be it logistic regression, random forests, Bayesian methods, or artificial neural networks, machine learning practitioners are often quick to express their preference. The reason for this is mostly historical. Though modern third-party machine learning libraries have made the deployment of multiple models appear nearly trivial, traditionally the application and tuning of even one of these algorithms required many years of study. As a result, machine learning practitioners tended to have strong preferences for particular (and likely more familiar) models over others.

However, model selection is a bit more nuanced than simply picking the "right" or "wrong" algorithm. In practice, the workflow includes:

  1. selecting and/or engineering the smallest and most predictive feature set
  2. choosing a set of algorithms from a model family
  3. tuning the algorithm hyperparameters to optimize performance

The **model selection triple** was first described in a 2015 SIGMOD_ paper by Kumar et al. In their paper, which concerns the development of next-generation database systems built to anticipate predictive modeling, the authors cogently express that such systems are badly needed due to the highly experimental nature of machine learning in practice. "Model selection," they explain, "is iterative and exploratory because the space of [model selection triples] is usually infinite, and it is generally impossible for analysts to know a priori which [combination] will yield satisfactory accuracy and/or insights."

Name Origin
-----------
The Yellowbrick package gets its name from the fictional element in the 1900 children's novel **The Wonderful Wizard of Oz** by American author L. Frank Baum. In the book, the yellow brick road is the path that the protagonist, Dorothy Gale, must travel in order to reach her destination in the Emerald City.

From Wikipedia_:
    "The road is first introduced in the third chapter of The Wonderful Wizard of Oz. The road begins in the heart of the eastern quadrant called Munchkin Country in the Land of Oz. It functions as a guideline that leads all who follow it, to the road's ultimate destination—the imperial capital of Oz called Emerald City that is located in the exact center of the entire continent. In the book, the novel's main protagonist, Dorothy, is forced to search for the road before she can begin her quest to seek the Wizard. This is because the cyclone from Kansas did not release her farmhouse closely near it as it did in the various film adaptations. After the council with the native Munchkins and their dear friend the Good Witch of the North, Dorothy begins looking for it and sees many pathways and roads nearby, (all of which lead in various directions). Thankfully it doesn't take her too long to spot the one paved with bright yellow bricks."

Team
----

Yellowbrick is developed by data scientists who believe in open source and the project enjoys contributions from Python developers all over the world. The project was started by `@rebeccabilbro`_ and `@bbengfort`_ as an attempt to better explain machine learning concepts to their students; they quickly realized, however, that the potential for visual steering could have a large impact on practical data science and developed it into a high-level Python library.

Yellowbrick is incubated by `District Data Labs`_, an organization that is dedicated to collaboration and open source development. As part of District Data Labs, Yellowbrick was first introduced to the Python Community at `PyCon 2016 <https://youtu.be/c5DaaGZWQqY>`_ in both talks and during the development sprints. The project was then carried on through DDL Research Labs (semester-long sprints where members of the DDL community contribute to various data-related projects).
<<<<<<< HEAD

For a full list of current maintainers and core contributors, please see `MAINTAINERS.md <https://github.com/DistrictDataLabs/yellowbrick/blob/develop/MAINTAINERS.md>`_ in the root of our GitHub repository. Thank you so much to everyone who has `contributed to Yellowbrick <https://github.com/DistrictDataLabs/yellowbrick/graphs/contributors>`_!
=======
>>>>>>> 74e116c8

License
-------

Yellowbrick is an open source project and its `license <https://github.com/DistrictDataLabs/yellowbrick/blob/master/LICENSE.txt>`_ is an implementation of the FOSS `Apache 2.0 <http://www.apache.org/licenses/LICENSE-2.0>`_ license by the Apache Software Foundation. `In plain English <https://tldrlegal.com/license/apache-license-2.0-(apache-2.0)>`_ this means that you can use Yellowbrick for commercial purposes, modify and distribute the source code, and even sublicense it. We want you to use Yellowbrick, profit from it, and contribute back if you do cool things with it.

There are, however, a couple of requirements that we ask from you. First, when you copy or distribute Yellowbrick source code, please include our copyright and license found in the `LICENSE.txt <https://github.com/DistrictDataLabs/yellowbrick/blob/master/LICENSE.txt>`_ at the root of our software repository. In addition, if we create a file called "NOTICE" in our project you must also include that in your source distribution. The "NOTICE" file will include attribution and thanks to those who have worked so hard on the project! Finally you can't hold District Data Labs or any Yellowbrick contributor liable for your use of our software, nor use any of our names, trademarks, or logos.

We think that's a pretty fair deal, and we're big believers in open source. If you make any changes to our software, use it commercially or academically, or have any other interest, we'd love to hear about it.


.. _SIGMOD: http://cseweb.ucsd.edu/~arunkk/vision/SIGMODRecord15.pdf
.. _Wikipedia: https://en.wikipedia.org/wiki/Yellow_brick_road
.. _`@rebeccabilbro`: https://github.com/rebeccabilbro
.. _`@bbengfort`: https://github.com/bbengfort
.. _`District Data Labs`: http://www.districtdatalabs.com/

Presentations
-------------

Yellowbrick has enjoyed the spotlight in several presentations at recent conferences. We hope that these notebooks, talks, and slides will help you understand Yellowbrick a bit better.

Conference Presentations (videos):
    - `Visual Diagnostics for More Informed Machine Learning: Within and Beyond Scikit-Learn (PyCon 2016) <https://youtu.be/c5DaaGZWQqY>`_
    - `Yellowbrick: Steering Machine Learning with Visual Transformers (PyData London 2017) <https://youtu.be/2ZKng7pCB5k>`_

Jupyter Notebooks:
    - `Data Science Delivered: ML Regression Predications <https://github.com/ianozsvald/data_science_delivered/blob/master/ml_explain_regression_prediction.ipynb>`_

Slides:
    - `Machine Learning Libraries You'd Wish You'd Known About (PyData Budapest 2017) <https://speakerdeck.com/ianozsvald/machine-learning-libraries-youd-wish-youd-known-about-1>`_ 
    - `Visualizing the Model Selection Process <https://www.slideshare.net/BenjaminBengfort/visualizing-the-model-selection-process>`_
    - `Visualizing Model Selection with Scikit-Yellowbrick <https://www.slideshare.net/BenjaminBengfort/visualizing-model-selection-with-scikityellowbrick-an-introduction-to-developing-visualizers>`_
    - `Visual Pipelines for Text Analysis (Data Intelligence 2017) <https://speakerdeck.com/dataintelligence/visual-pipelines-for-text-analysis>`_

.. _QuatroCinco: https://flic.kr/p/2Yj9mj
.. _API: http://scikit-learn.org/stable/modules/classes.html


Citing Yellowbrick
------------------

.. image:: https://zenodo.org/badge/DOI/10.5281/zenodo.1206239.svg
   :target: https://doi.org/10.5281/zenodo.1206239

We hope that Yellowbrick facilitates machine learning of all kinds and we're particularly fond of academic work and research. If you're writing a scientific publication that uses Yellowbrick you can cite *Bengfort et al. (2018)* with the following BibTex:

.. code-block:: bibtex

    @software{bengfort_yellowbrick_2018,
        title = {Yellowbrick},
        rights = {Apache License 2.0},
        url = {http://www.scikit-yb.org/en/latest/},
        abstract = {Yellowbrick is an open source, pure Python project that
            extends the Scikit-Learn {API} with visual analysis and
            diagnostic tools. The Yellowbrick {API} also wraps Matplotlib to
            create publication-ready figures and interactive data
            explorations while still allowing developers fine-grain control
            of figures. For users, Yellowbrick can help evaluate the
            performance, stability, and predictive value of machine learning
            models, and assist in diagnosing problems throughout the machine
            learning workflow.},
        version = {0.6},
        author = {Bengfort, Benjamin and Danielsen, Nathan and
            Bilbro, Rebecca and Gray, Larry and {McIntyre}, Kristen and
            Richardson, George and Miller, Taylor and Mayfield, Gary and
            Schafer, Phillip and Keung, Jason},
        date = {2018-03-17},
        doi = {10.5281/zenodo.1206264}
    }

You can also find DOI (digital object identifiers) for every version of Yellowbrick on `zenodo.org <https://doi.org/10.5281/zenodo.1206239>`_; use the BibTeX on this site to reference specific versions or changes made to the software.

We're also currently working on a scientific paper that describes Yellowbrick in the context of *steering the model selection process*. Stay tuned for a pre-release of this paper on arXiv.

Contacting Us
-------------

The best way to contact the Yellowbrick team is to send us a note on one of the following platforms:

- Send an email via our `mailing list`_.
- Direct message us on `Twitter`_.
- Ask a question on `Stack Overflow`_.
- Report an issue on our `GitHub Repo`_.

.. _`GitHub Repo`: https://github.com/DistrictDataLabs/yellowbrick
.. _`mailing list`: http://bit.ly/yb-listserv
.. _`Stack Overflow`: https://stackoverflow.com/questions/tagged/yellowbrick
.. _`Twitter`: https://twitter.com/scikit_yb<|MERGE_RESOLUTION|>--- conflicted
+++ resolved
@@ -36,11 +36,8 @@
 Yellowbrick is developed by data scientists who believe in open source and the project enjoys contributions from Python developers all over the world. The project was started by `@rebeccabilbro`_ and `@bbengfort`_ as an attempt to better explain machine learning concepts to their students; they quickly realized, however, that the potential for visual steering could have a large impact on practical data science and developed it into a high-level Python library.
 
 Yellowbrick is incubated by `District Data Labs`_, an organization that is dedicated to collaboration and open source development. As part of District Data Labs, Yellowbrick was first introduced to the Python Community at `PyCon 2016 <https://youtu.be/c5DaaGZWQqY>`_ in both talks and during the development sprints. The project was then carried on through DDL Research Labs (semester-long sprints where members of the DDL community contribute to various data-related projects).
-<<<<<<< HEAD
 
 For a full list of current maintainers and core contributors, please see `MAINTAINERS.md <https://github.com/DistrictDataLabs/yellowbrick/blob/develop/MAINTAINERS.md>`_ in the root of our GitHub repository. Thank you so much to everyone who has `contributed to Yellowbrick <https://github.com/DistrictDataLabs/yellowbrick/graphs/contributors>`_!
-=======
->>>>>>> 74e116c8
 
 License
 -------
@@ -71,7 +68,7 @@
     - `Data Science Delivered: ML Regression Predications <https://github.com/ianozsvald/data_science_delivered/blob/master/ml_explain_regression_prediction.ipynb>`_
 
 Slides:
-    - `Machine Learning Libraries You'd Wish You'd Known About (PyData Budapest 2017) <https://speakerdeck.com/ianozsvald/machine-learning-libraries-youd-wish-youd-known-about-1>`_ 
+    - `Machine Learning Libraries You'd Wish You'd Known About (PyData Budapest 2017) <https://speakerdeck.com/ianozsvald/machine-learning-libraries-youd-wish-youd-known-about-1>`_
     - `Visualizing the Model Selection Process <https://www.slideshare.net/BenjaminBengfort/visualizing-the-model-selection-process>`_
     - `Visualizing Model Selection with Scikit-Yellowbrick <https://www.slideshare.net/BenjaminBengfort/visualizing-model-selection-with-scikityellowbrick-an-introduction-to-developing-visualizers>`_
     - `Visual Pipelines for Text Analysis (Data Intelligence 2017) <https://speakerdeck.com/dataintelligence/visual-pipelines-for-text-analysis>`_
