--- conflicted
+++ resolved
@@ -22,11 +22,7 @@
 import time
 import numpy as np
 import scipy.sparse as sp
-<<<<<<< HEAD
-from kneed import KneeLocator
-=======
 import warnings
->>>>>>> 9a3587a8
 
 from .base import ClusteringScoreVisualizer
 from ..style.palettes import LINE_COLOR
@@ -300,12 +296,6 @@
             self.k_timers_.append(time.time() - start)
             self.k_scores_.append(
                 self.scoring_metric(X, self.estimator.labels_)
-<<<<<<< HEAD
-            )
-            
-        self.kneedle=KneeLocator(self.k_values_,self.k_scores_,curve='convex',direction='decreasing')
-        self.knee_value=self.kneedle.find_knee()[0]       
-=======
             )    
 
         if self.locate_elbow:
@@ -325,7 +315,6 @@
                 self.elbow_score_ = self.k_scores_[self.k_values_.index(self.elbow_value_)]
                    
 
->>>>>>> 9a3587a8
         self.draw()
 
         return self
@@ -335,18 +324,11 @@
         Draw the elbow curve for the specified scores and values of K.
         """
         # Plot the silhouette score against k
-<<<<<<< HEAD
-        self.ax.plot(self.k_values_, self.k_scores_, marker="D", label="score")
-        self.ax.axvline(self.knee_value,c='black',linestyle='--',label='Optimal K')
-        self.ax.legend()
-
-=======
         self.ax.plot(self.k_values_, self.k_scores_, marker="D")
         if self.locate_elbow and self.elbow_value_!=None:
             elbow_label = "$elbow\ at\ k={}, score={:0.3f}$".format(self.elbow_value_, self.elbow_score_)
             self.ax.axvline(self.elbow_value_, c=LINE_COLOR, linestyle="--", label=elbow_label)
             
->>>>>>> 9a3587a8
         # If we're going to plot the timings, create a twinx axis
         if self.timings:
             self.axes = [self.ax, self.ax.twinx()]
