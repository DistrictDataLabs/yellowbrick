import matplotlib.pyplot as plt

from yellowbrick.features.base import DataVisualizer

from sklearn.pipeline import Pipeline
from sklearn.decomposition import PCA
from sklearn.preprocessing import StandardScaler
##########################################################################
## Rank 2D PCA Visualizer
##########################################################################
class PCA2D(DataVisualizer):

    def __init__(self, ax=None, scale=True, center=True, col=None,
                 colormap='RdBu_r', **kwargs):
        super(PCA2D, self).__init__(ax=ax, **kwargs)
        # Data Parameters
        self.col = col
        self.pca_features_ = None
        self.scale = scale
        self.center = center
<<<<<<< HEAD
        self.pca_transformer = Pipeline([('scale', StandardScaler(with_mean=self.center,
=======
        self.pca_transformer = Pipeline([('scale', StandardScaler(with_mean=self.center, 
>>>>>>> ae91440e
                                                                  with_std=self.scale)),
                                         ('pca', PCA(2))])
        # Visual Parameters
        self.colormap = colormap

    def fit(self, X, y=None, **kwargs):
        self.pca_transformer.fit(X)
        return self

    def transform(self, X, y=None, **kwargs):
        self.pca_features_ = self.pca_transformer.transform(X)
        self.draw()
        return self.pca_features_

    def draw(self, **kwargs):
        X = self.pca_features_
        if self.ax is None:
            self.ax = self.gca()

        self.ax.scatter(X[:, 0], X[:, 1], c=self.col, cmap=plt.cm.Paired)
        return self.ax

    def finalize(self, **kwargs):
        # Set the title
        self.set_title('Principal Component Plot')

        # Set the axes labels
        self.ax.set_ylabel('Principal Component 2')
        self.ax.set_xlabel('Principal Component 1')


if __name__ == "__main__":
    from sklearn import datasets
    iris = datasets.load_iris()
    X = iris.data
    y = iris.target

    params = {'scale': True, 'center': False, 'col': y}
    visualizer = PCA2D(**params)
    visualizer.fit(X)
    visualizer.transform(X)
    visualizer.poof()<|MERGE_RESOLUTION|>--- conflicted
+++ resolved
@@ -18,11 +18,8 @@
         self.pca_features_ = None
         self.scale = scale
         self.center = center
-<<<<<<< HEAD
+
         self.pca_transformer = Pipeline([('scale', StandardScaler(with_mean=self.center,
-=======
-        self.pca_transformer = Pipeline([('scale', StandardScaler(with_mean=self.center, 
->>>>>>> ae91440e
                                                                   with_std=self.scale)),
                                          ('pca', PCA(2))])
         # Visual Parameters
