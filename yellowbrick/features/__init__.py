# yellowbrick.features
# Visualizers for feature analysis and diagnostics.
#
# Author:   Benjamin Bengfort <bbengfort@districtdatalabs.com>
# Created:  Mon Oct 03 21:30:18 2016 -0400
#
# Copyright (C) 2016 District Data Labs
# For license information, see LICENSE.txt
#
# ID: __init__.py [] benjamin@bengfort.com $

"""
Visualizers for feature analysis and diagnostics.
"""

##########################################################################
## Imports
##########################################################################

## Hoist visualizers into the features namespace
from .pcoords import ParallelCoordinates, parallel_coordinates
from .radviz import RadialVisualizer, RadViz, radviz
from .rankd import Rank2D, rank2d
<<<<<<< HEAD
from .scatter import ScatterViz, scatterviz
=======
from .scatter import ScatterViz, ScatterVisualizer, scatterviz
from .jointplot import  JointPlotVisualizer
>>>>>>> 722983fb
<|MERGE_RESOLUTION|>--- conflicted
+++ resolved
@@ -21,9 +21,5 @@
 from .pcoords import ParallelCoordinates, parallel_coordinates
 from .radviz import RadialVisualizer, RadViz, radviz
 from .rankd import Rank2D, rank2d
-<<<<<<< HEAD
-from .scatter import ScatterViz, scatterviz
-=======
 from .scatter import ScatterViz, ScatterVisualizer, scatterviz
-from .jointplot import  JointPlotVisualizer
->>>>>>> 722983fb
+from .jointplot import  JointPlotVisualizer