--- conflicted
+++ resolved
@@ -125,21 +125,9 @@
 
     """
 
-<<<<<<< HEAD
     def __init__(self, n_components=None, ax=None, scale=True, center=True, 
                  colormap=palettes.DEFAULT_SEQUENCE, cumulative=False, cutoff=95,
                  **kwargs):
-=======
-    def __init__(
-        self,
-        ax=None,
-        scale=True,
-        center=True,
-        n_components=None,
-        colormap=palettes.DEFAULT_SEQUENCE,
-        **kwargs
-    ):
->>>>>>> 9f44fb05
 
         super(ExplainedVariance, self).__init__(ax=ax, **kwargs)
 
@@ -193,11 +181,6 @@
         self.set_title("Explained Variance Plot")
 
         # Set the axes labels
-<<<<<<< HEAD
         self.ax.set_ylabel('Explained Variance')
         self.ax.set_xlabel('Number of Components')
-        self.ax.legend(loc="center right")
-=======
-        self.ax.set_ylabel("Explained Variance")
-        self.ax.set_xlabel("Number of Components")
->>>>>>> 9f44fb05
+        self.ax.legend(loc="center right")