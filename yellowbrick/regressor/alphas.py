# yellowbrick.regressor.alphas
# Implements alpha selection visualizers for regularization
#
# Author:   Benjamin Bengfort
<<<<<<< HEAD
# Author:   Rebecca Bilbro
=======
>>>>>>> e24661a1
# Created:  Mon Mar 06 19:22:07 2017 -0500
#
# Copyright (C) 2016 The scikit-yb developers
# For license information, see LICENSE.txt
#
# ID: alphas.py [7d3f5e6] benjamin@bengfort.com $

"""
Implements alpha selection visualizers for regularization
"""

##########################################################################
## Imports
##########################################################################

import numpy as np

from functools import partial

from yellowbrick.utils.helpers import check_fitted
from yellowbrick.exceptions import YellowbrickTypeError
from yellowbrick.exceptions import YellowbrickValueError
from yellowbrick.regressor.base import RegressionScoreVisualizer

from sklearn.model_selection import cross_val_score

## Packages for export
__all__ = ["AlphaSelection", "ManualAlphaSelection"]


##########################################################################
## AlphaSelection Visualizer
##########################################################################


class AlphaSelection(RegressionScoreVisualizer):
    """
    The Alpha Selection Visualizer demonstrates how different values of alpha
    influence model selection during the regularization of linear models.
    Generally speaking, alpha increases the affect of regularization, e.g. if
    alpha is zero there is no regularization and the higher the alpha, the
    more the regularization parameter influences the final model.

    Regularization is designed to penalize model complexity, therefore the
    higher the alpha, the less complex the model, decreasing the error due to
    variance (overfit). Alphas that are too high on the other hand increase
    the error due to bias (underfit). It is important, therefore to choose an
    optimal Alpha such that the error is minimized in both directions.

    To do this, typically you would you use one of the "RegressionCV" models
    in Scikit-Learn. E.g. instead of using the ``Ridge`` (L2) regularizer, you
    can use ``RidgeCV`` and pass a list of alphas, which will be selected
    based on the cross-validation score of each alpha. This visualizer wraps
    a "RegressionCV" model and visualizes the alpha/error curve. Use this
    visualization to detect if the model is responding to regularization, e.g.
    as you increase or decrease alpha, the model responds and error is
    decreased. If the visualization shows a jagged or random plot, then
    potentially the model is not sensitive to that type of regularization and
    another is required (e.g. L1 or ``Lasso`` regularization).

    Parameters
    ----------

    model : a Scikit-Learn regressor
        Should be an instance of a regressor, and specifically one whose name
        ends with "CV" otherwise a will raise a YellowbrickTypeError exception
        on instantiation. To use non-CV regressors see: ``ManualAlphaSelection``.
        If the estimator is not fitted, it is fit when the visualizer is fitted,
        unless otherwise specified by ``is_fitted``.

    ax : matplotlib Axes, default: None
        The axes to plot the figure on. If None is passed in the current axes
        will be used (or generated if required).

    is_fitted : bool or str, default='auto'
        Specify if the wrapped estimator is already fitted. If False, the estimator
        will be fit when the visualizer is fit, otherwise, the estimator will not be
        modified. If 'auto' (default), a helper method will check if the estimator
        is fitted before fitting it again.

    kwargs : dict
        Keyword arguments that are passed to the base class and may influence
        the visualization as defined in other Visualizers.

    Examples
    --------

    >>> from yellowbrick.regressor import AlphaSelection
    >>> from sklearn.linear_model import LassoCV
    >>> model = AlphaSelection(LassoCV())
    >>> model.fit(X, y)
    >>> model.poof()

    Notes
    -----

    This class expects an estimator whose name ends with "CV". If you wish to
    use some other estimator, please see the ``ManualAlphaSelection``
    Visualizer for manually iterating through all alphas and selecting the
    best one.

    This Visualizer hooks into the Scikit-Learn API during ``fit()``. In
    order to pass a fitted model to the Visualizer, call the ``draw()`` method
    directly after instantiating the visualizer with the fitted model.

    Note, each "RegressorCV" module has many different methods for storing
    alphas and error. This visualizer attempts to get them all and is known
    to work for RidgeCV, LassoCV, LassoLarsCV, and ElasticNetCV. If your
    favorite regularization method doesn't work, please submit a bug report.

    For RidgeCV, make sure ``store_cv_values=True``.
    """

    def __init__(self, model, ax=None, is_fitted="auto", **kwargs):

        # Check to make sure this is a "RegressorCV"
        name = model.__class__.__name__
        if not name.endswith("CV"):
            raise YellowbrickTypeError(
                (
                    "'{}' is not a CV regularization model;"
                    " try ManualAlphaSelection instead."
                ).format(name)
            )

        # Set the store_cv_values parameter on RidgeCV
        if "store_cv_values" in model.get_params().keys():
            model.set_params(store_cv_values=True)

        self.is_fitted = is_fitted

        # Call super to initialize the class
        super(AlphaSelection, self).__init__(
            model, ax=ax, **kwargs
        )

    def fit(self, X, y, **kwargs):
        """
        A simple pass-through method; calls fit on the estimator and then
        draws the alpha-error plot.
        """
<<<<<<< HEAD
        if not check_fitted(self.estimator, is_fitted_by=self.is_fitted):
            self.estimator.fit(X, y, **kwargs)

=======
        # Fit the underlying model
        super(AlphaSelection, self).fit(X, y, **kwargs)

        # Draw the alpha to error curve
>>>>>>> e24661a1
        self.draw()
        return self

    def draw(self):
        """
        Draws the alpha plot based on the values on the estimator.
        """
        # Search for the correct parameters on the estimator.
        alphas = self._find_alphas_param()
        errors = self._find_errors_param()

        alpha = self.estimator.alpha_  # Get decision from the estimator
        name = self.name[:-2].lower()  # Remove the CV from the label

        # Plot the alpha against the error
        self.ax.plot(alphas, errors, label=name)

        # Draw a dashed vline at the alpha
        label = "$\\alpha={:0.3f}$".format(alpha)
        self.ax.axvline(alpha, color="k", linestyle="dashed", label=label)

        return self.ax

    def finalize(self):
        """
        Prepare the figure for rendering by setting the title as well as the
        X and Y axis labels and adding the legend.
        """
        # Set the title
        self.set_title("{} Alpha Error".format(self.name))

        # Set the x and y labels
        self.ax.set_xlabel("alpha")
        self.ax.set_ylabel("error (or score)")

        # Set the legend
        self.ax.legend(loc="best", frameon=True)

    def _find_alphas_param(self):
        """
        Searches for the parameter on the estimator that contains the array of
        alphas that was used to produce the error selection. If it cannot find
        the parameter then a YellowbrickValueError is raised.
        """

        # NOTE: The order of the search is very important!
        for attr in ("cv_alphas_", "alphas_", "alphas"):
            try:
                return getattr(self.estimator, attr)
            except AttributeError:
                continue

        raise YellowbrickValueError(
            "could not find alphas param on {} estimator".format(
                self.estimator.__class__.__name__
            )
        )

    def _find_errors_param(self):
        """
        Searches for the parameter on the estimator that contains the array of
        errors that was used to determine the optimal alpha. If it cannot find
        the parameter then a YellowbrickValueError is raised.
        """

        # NOTE: The order of the search is very important!
        if hasattr(self.estimator, "mse_path_"):
            return self.estimator.mse_path_.mean(1)

        if hasattr(self.estimator, "cv_values_"):
            return self.estimator.cv_values_.mean(0)

        raise YellowbrickValueError(
            "could not find errors param on {} estimator".format(
                self.estimator.__class__.__name__
            )
        )


##########################################################################
## ManualAlphaSelection Visualizer
##########################################################################


class ManualAlphaSelection(AlphaSelection):
    """
    The ``AlphaSelection`` visualizer requires a "RegressorCV", that is a
    specialized class that performs cross-validated alpha-selection on behalf
    of the model. If the regressor you wish to use doesn't have an associated
    "CV" estimator, or for some reason you would like to specify more control
    over the alpha selection process, then you can use this manual alpha
    selection visualizer, which is essentially a wrapper for
    ``cross_val_score``, fitting a model for each alpha specified.

    Parameters
    ----------

    model : an unfitted Scikit-Learn regressor
        Should be an instance of an unfitted regressor, and specifically one
        whose name doesn't end with "CV". The regressor must support a call to
        ``set_params(alpha=alpha)`` and be fit multiple times. If the
        regressor name ends with "CV" a ``YellowbrickValueError`` is raised.

    ax : matplotlib Axes, default: None
        The axes to plot the figure on. If None is passed in the current axes
        will be used (or generated if required).

    alphas : ndarray or Series, default: np.logspace(-10, 2, 200)
        An array of alphas to fit each model with

    cv : int, cross-validation generator or an iterable, optional
        Determines the cross-validation splitting strategy.
        Possible inputs for cv are:

        - None, to use the default 3-fold cross validation,
        - integer, to specify the number of folds in a `(Stratified)KFold`,
        - An object to be used as a cross-validation generator.
        - An iterable yielding train, test splits.

        This argument is passed to the
        ``sklearn.model_selection.cross_val_score`` method to produce the
        cross validated score for each alpha.

    scoring : string, callable or None, optional, default: None
        A string (see model evaluation documentation) or
        a scorer callable object / function with signature
        ``scorer(estimator, X, y)``.

        This argument is passed to the
        ``sklearn.model_selection.cross_val_score`` method to produce the
        cross validated score for each alpha.

    kwargs : dict
        Keyword arguments that are passed to the base class and may influence
        the visualization as defined in other Visualizers.

    Examples
    --------

    >>> from yellowbrick.regressor import ManualAlphaSelection
    >>> from sklearn.linear_model import Ridge
    >>> model = ManualAlphaSelection(
    ...     Ridge(), cv=12, scoring='neg_mean_squared_error'
    ... )
    ...
    >>> model.fit(X, y)
    >>> model.poof()

    Notes
    -----

    This class does not take advantage of estimator-specific searching and is
    therefore less optimal and more time consuming than the regular
    "RegressorCV" estimators.
    """

    def __init__(self, model, ax=None, alphas=None, cv=None, scoring=None, **kwargs):

        # Check to make sure this is not a "RegressorCV"
        name = model.__class__.__name__
        if name.endswith("CV"):
            raise YellowbrickTypeError(
                (
                    "'{}' is a CV regularization model;" " try AlphaSelection instead."
                ).format(name)
            )

        # Call super to initialize the class
        super(ManualAlphaSelection, self).__init__(model, ax=ax, **kwargs)

        # Set manual alpha selection parameters
        self.alphas = alphas or np.logspace(-10, -2, 200)
        self.errors = None
        self.score_method = partial(cross_val_score, cv=cv, scoring=scoring)

    def fit(self, X, y, **args):
        """
        The fit method is the primary entry point for the manual alpha
        selection visualizer. It sets the alpha param for each alpha in the
        alphas list on the wrapped estimator, then scores the model using the
        passed in X and y data set. Those scores are then aggregated and
        drawn using matplotlib.
        """
        self.errors = []
        for alpha in self.alphas:
            self.estimator.set_params(alpha=alpha)
            scores = self.score_method(self.estimator, X, y)
            self.errors.append(scores.mean())

        # Convert errors to an ND array and draw
        self.errors = np.array(self.errors)
        self.draw()

        # Always make sure to return self from fit
        return self

    def draw(self):
        """
        Draws the alphas values against their associated error in a similar
        fashion to the AlphaSelection visualizer.
        """
        # Plot the alpha against the error
        self.ax.plot(self.alphas, self.errors, label=self.name.lower())

        # Draw a dashed vline at the alpha with maximal error
        alpha = self.alphas[np.where(self.errors == self.errors.max())][0]
        label = "$\\alpha_{{max}}={:0.3f}$".format(alpha)
        self.ax.axvline(alpha, color="k", linestyle="dashed", label=label)

        # Draw a dashed vline at the alpha with minimal error
        alpha = self.alphas[np.where(self.errors == self.errors.min())][0]
        label = "$\\alpha_{{min}}={:0.3f}$".format(alpha)
        self.ax.axvline(alpha, color="k", linestyle="dashed", label=label)
<<<<<<< HEAD

        return self.ax


##########################################################################
## Quick Method
##########################################################################


def alphas(model, X, y=None, ax=None, is_fitted="auto", **kwargs):
    """Quick Method:
    The Alpha Selection Visualizer demonstrates how different values of alpha
    influence model selection during the regularization of linear models.
    Generally speaking, alpha increases the affect of regularization, e.g. if
    alpha is zero there is no regularization and the higher the alpha, the
    more the regularization parameter influences the final model.

    Parameters
    ----------

    model : a Scikit-Learn regressor
        Should be an instance of a regressor, and specifically one whose name
        ends with "CV" otherwise a will raise a YellowbrickTypeError exception
        on instantiation. To use non-CV regressors see: ``ManualAlphaSelection``.
        If the estimator is not fitted, it is fit when the visualizer is fitted,
        unless otherwise specified by ``is_fitted``.

    X  : ndarray or DataFrame of shape n x m
        A matrix of n instances with m features.

    y  : ndarray or Series of length n
        An array or series of target values.

    ax : matplotlib Axes, default: None
        The axes to plot the figure on. If None is passed in the current axes
        will be used (or generated if required).

    is_fitted : bool or str, default='auto'
        Specify if the wrapped estimator is already fitted. If False, the estimator
        will be fit when the visualizer is fit, otherwise, the estimator will not be
        modified. If 'auto' (default), a helper method will check if the estimator
        is fitted before fitting it again.

    kwargs : dict
        Keyword arguments that are passed to the base class and may influence
        the visualization as defined in other Visualizers.

    Returns
    -------
    visualizer : AlphaSelection
        Returns the alpha selection visualizer
    """
    # Instantiate the visualizer
    visualizer = AlphaSelection(model, ax, is_fitted=is_fitted, **kwargs)

    visualizer.score(X, y)
    visualizer.finalize()
=======
>>>>>>> e24661a1

    # Return the visualizer
    return visualizer<|MERGE_RESOLUTION|>--- conflicted
+++ resolved
@@ -2,10 +2,7 @@
 # Implements alpha selection visualizers for regularization
 #
 # Author:   Benjamin Bengfort
-<<<<<<< HEAD
 # Author:   Rebecca Bilbro
-=======
->>>>>>> e24661a1
 # Created:  Mon Mar 06 19:22:07 2017 -0500
 #
 # Copyright (C) 2016 The scikit-yb developers
@@ -147,16 +144,10 @@
         A simple pass-through method; calls fit on the estimator and then
         draws the alpha-error plot.
         """
-<<<<<<< HEAD
-        if not check_fitted(self.estimator, is_fitted_by=self.is_fitted):
-            self.estimator.fit(X, y, **kwargs)
-
-=======
         # Fit the underlying model
         super(AlphaSelection, self).fit(X, y, **kwargs)
 
         # Draw the alpha to error curve
->>>>>>> e24661a1
         self.draw()
         return self
 
@@ -370,7 +361,6 @@
         alpha = self.alphas[np.where(self.errors == self.errors.min())][0]
         label = "$\\alpha_{{min}}={:0.3f}$".format(alpha)
         self.ax.axvline(alpha, color="k", linestyle="dashed", label=label)
-<<<<<<< HEAD
 
         return self.ax
 
@@ -428,8 +418,6 @@
 
     visualizer.score(X, y)
     visualizer.finalize()
-=======
->>>>>>> e24661a1
 
     # Return the visualizer
     return visualizer