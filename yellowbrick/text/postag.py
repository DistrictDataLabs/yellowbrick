--- conflicted
+++ resolved
@@ -149,16 +149,6 @@
     """
 
     def __init__(
-<<<<<<< HEAD
-        self,
-        ax=None,
-        tagset="penn_treebank",
-        colors=None,
-        colormap=None,
-        frequency=False,
-        stack=False,
-        **kwargs
-=======
             self,
             ax=None,
             tagset="penn_treebank",
@@ -168,7 +158,7 @@
             stack=False,
             parser=None,
             **kwargs
->>>>>>> 863fe679
+    develop
     ):
         super(PosTagVisualizer, self).__init__(ax=ax, **kwargs)
 
@@ -567,18 +557,7 @@
 
 
 def postag(
-<<<<<<< HEAD
-    X,
-    y=None,
-    ax=None,
-    tagset="penn_treebank",
-    colors=None,
-    colormap=None,
-    frequency=False,
-    stack=False,
-    show=False,
-    **kwargs
-=======
+ postag
         X,
         y=None,
         ax=None,
@@ -589,7 +568,7 @@
         stack=False,
         parser=None,
         **kwargs
->>>>>>> 863fe679
+  develop
 ):
     """
     Display a barchart with the counts of different parts of speech
@@ -629,13 +608,13 @@
     stack : bool {True, False}, default : False
         Plot the PosTag frequency chart as a per-class stacked bar chart.
         Note that fit() requires y for this visualization.
-<<<<<<< HEAD
+postag
     
     show: bool, default: True
         If True, calls ``show()``, which in turn calls ``plt.show()`` however you cannot
         call ``plt.savefig`` from this signature, nor ``clear_figure``. If False, simply
         calls ``finalize()``    
-=======
+
 
     parser : string or None, default: None
         If set to a string, string must be in the form of 'parser_tagger' or 'parser' to use defaults
@@ -644,7 +623,7 @@
         NLTK or SpaCy must be installed into your environment. 'tagger' is the tagset to use. For example
         'nltk_wordpunct' would use the NLTK library with 'wordpunct' tagset. Or 'spacy_en_core_web_sm' would
         use SpaCy with the 'en_core_web_sm' tagset.
->>>>>>> 863fe679
+develop
 
     kwargs : dict
         Pass any additional keyword arguments to the PosTagVisualizer.
