--- conflicted
+++ resolved
@@ -25,14 +25,9 @@
 from sklearn.metrics.classification import _check_targets
 from sklearn.model_selection import train_test_split as tts
 
-<<<<<<< HEAD
-from ..draw import bar_stack
-from ..exceptions import ModelError, YellowbrickValueError, NotFitted
-=======
 from yellowbrick.draw import bar_stack
-from yellowbrick.exceptions import ModelError, YellowbrickValueError
 from yellowbrick.classifier.base import ClassificationScoreVisualizer
->>>>>>> 41aa4374
+from yellowbrick.exceptions import ModelError, YellowbrickValueError, NotFitted
 
 
 ##########################################################################
@@ -50,15 +45,10 @@
     Parameters
     ----------
     model: estimator
-<<<<<<< HEAD
         A scikit-learn estimator that should be a classifier. If the model is
-        not a classifier, an exception is raised.
-=======
-        Scikit-Learn estimator object. Should be an instance of a classifier,
-        else ``__init__()`` will raise an exception. If the internal model is not
+        not a classifier, an exception is raised. If the internal model is not
         fitted, it is fit when the visualizer is fitted, unless otherwise specified
         by ``is_fitted``.
->>>>>>> 41aa4374
 
     ax: axes, default: None
         the axis to plot the figure on.
@@ -141,7 +131,9 @@
         if y_type not in ("binary", "multiclass"):
             raise YellowbrickValueError("{} is not supported".format(y_type))
 
-        indices = unique_labels(self._decode_labels(y_true), self._decode_labels(y_pred))
+        indices = unique_labels(
+            self._decode_labels(y_true), self._decode_labels(y_pred)
+        )
 
         if len(self.classes_) > len(indices):
             raise ModelError(
