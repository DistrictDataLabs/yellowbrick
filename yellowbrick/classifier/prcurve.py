--- conflicted
+++ resolved
@@ -516,13 +516,9 @@
         ]
     ):
         # exception handling in case of missing X_test or y_test
-<<<<<<< HEAD
-        raise YellowbrickValueError("both X_test and y_test are required if one is specified")
-=======
         raise YellowbrickValueError(
             "both X_test and y_test are required if one is specified"
         )
->>>>>>> e24661a1
 
     else:
         X_train, y_train = X, y
