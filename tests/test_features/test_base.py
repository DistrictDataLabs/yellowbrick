--- conflicted
+++ resolved
@@ -61,7 +61,6 @@
 ## FeatureVisualizer Base Tests
 ##########################################################################
 
-
 class TestFeatureVisualizerBase(VisualTestCase):
 
   def test_subclass(self):
@@ -69,12 +68,10 @@
         Assert the feature visualizer is in its rightful place
         """
         visualizer = FeatureVisualizer()
-
         assert isinstance(visualizer, TransformerMixin)
         assert isinstance(visualizer, BaseEstimator)
         assert isinstance(visualizer, Visualizer)
 
-<<<<<<< HEAD
 
 ##########################################################################
 ## DataVisualizer Tests
@@ -82,20 +79,6 @@
 
 @pytest.mark.usefixtures("discrete", "continuous")
 class TestDataVisualizerBase(VisualTestCase):
-=======
-    # def test_interface(self):
-    #     """
-    #     Test the feature visualizer interface
-    #     """
-    #
-    #     visualizer = FeatureVisualizer()
-    #     with self.assertRaises(NotImplementedError):
-    #         visualizer.poof()
-
-
-@pytest.mark.usefixtures("discrete", "continuous")
-class TestDataVisualizerBase(object):
->>>>>>> e29c5ca0
 
     @patch.object(DataVisualizer, 'draw')
     def test_single(self, mock_draw):
@@ -165,8 +148,4 @@
         dataviz = DataVisualizer(classes=classes, target_type='discrete')
         dataviz.fit(X, y)
         assert dataviz.classes_ == classes
-<<<<<<< HEAD
         assert list(dataviz._colors.keys()) == classes
-=======
-        assert list(dataviz._colors.keys()) == classes
->>>>>>> e29c5ca0
