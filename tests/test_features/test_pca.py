# -*- coding: utf-8 -*-
# tests.test_features.test_pca
# Tests for the PCA based feature visualizer.
#
# Author:   Carlo Morales <@cjmorale>
# Author:   Raúl Peralta Lozada <@RaulPL>
# Author:   Benjamin Bengfort <@bbengfort>
# Created:  Tue May 23 18:34:27 2017 -0400
#
# ID: test_pca.py [] cmorales@pacificmetrics.com $

"""
Tests for the PCA based feature visualizer.
"""

##########################################################################
## Imports
##########################################################################

import sys
import pytest
import numpy as np

<<<<<<< HEAD
from tests.base import VisualTestCase
from ..fixtures import TestDataset
=======
from unittest import mock
from tests.dataset import Dataset
from tests.base import VisualTestCase

>>>>>>> 361ad613
from yellowbrick.features.pca import *
from yellowbrick.exceptions import YellowbrickError

from sklearn.datasets import make_classification


##########################################################################
## Fixtures
##########################################################################

@pytest.fixture(scope='class')
def binary(request):
    """
    Creates a fixture of train and test splits for the sklearn digits dataset
    For ease of use returns a Dataset named tuple composed of two Split tuples.
    """
    X, y = make_classification(
        n_samples=400, n_features=12, n_informative=8, n_redundant=0,
        n_classes=2, n_clusters_per_class=1, class_sep=1.8, random_state=854,
        scale=[14.2, 2.1, 0.32, 0.001, 32.3, 44.1, 102.3, 2.3, 2.4, 38.2, 0.05, 1.0],
    )

    # Set a class attribute for digits
    request.cls.dataset = TestDataset(X, y)


##########################################################################
##PCA Tests
##########################################################################

@pytest.mark.usefixtures("binary")
class PCADecompositionTests(VisualTestCase):
    """
    Test the PCADecomposition visualizer
    """

    @pytest.mark.xfail(
        sys.platform == 'win32', reason="images not close on windows (RMSE=4)"
    )
    def test_pca_decomposition_quick_method(self):
        """
        Test the quick method PCADecomposition visualizer 2 dimensions scaled.
        """
        ax = pca_decomposition(
            X=self.dataset.X, proj_dim=2, scale=True, random_state=28
        )
        self.assert_images_similar(ax=ax, tol=5)

    @pytest.mark.xfail(
        sys.platform == 'win32', reason="images not close on windows (RMSE=?)"
    )
    def test_scale_true_2d(self):
        """
        Test the PCADecomposition visualizer 2 dimensions scaled.
        """
        params = {'scale': True, 'proj_dim': 2, 'random_state': 9932}
        visualizer = PCADecomposition(**params).fit(self.dataset.X)
        pca_array = visualizer.transform(self.dataset.X)

        # Image comparison tests
        self.assert_images_similar(visualizer)

        # Assert PCA transformation occurred successfully
        assert pca_array.shape == (self.dataset.X.shape[0], 2)

    def test_scale_false_2d(self):
        """
        Test the PCADecomposition visualizer 2 dimensions non-scaled.
        """
        params = {'scale': False, 'proj_dim': 2, 'random_state': 1229}
        visualizer = PCADecomposition(**params).fit(self.dataset.X)
        pca_array = visualizer.transform(self.dataset.X)

        # Image comparison tests
        self.assert_images_similar(visualizer, tol=0.03)

        # Assert PCA transformation occurred successfully
        assert pca_array.shape == (self.dataset.X.shape[0], 2)

    @pytest.mark.xfail(
        sys.platform == 'win32', reason="images not close on windows (RMSE=3)"
    )
    def test_biplot_2d(self):
        """
        Test the PCADecomposition 2D biplot (proj_features).
        """
        params = {
            'features': 'ABCDEFGHIKLM', 'random_state': 67,
            'proj_features': True, 'proj_dim': 2,
        }
        visualizer = PCADecomposition(**params).fit(self.dataset.X)
        pca_array = visualizer.transform(self.dataset.X)

        # Image comparison tests
        self.assert_images_similar(visualizer, tol=5)

        # Assert PCA transformation occurred successfully
        assert pca_array.shape == (self.dataset.X.shape[0], 2)

    def test_scale_true_3d(self):
        """
        Test the PCADecomposition visualizer 3 dimensions scaled.
        """
        params = {'scale': True, 'proj_dim': 3, 'random_state': 7382}
        visualizer = PCADecomposition(**params).fit(self.dataset.X)
        pca_array = visualizer.transform(self.dataset.X)

        # Image comparison tests
        self.assert_images_similar(visualizer)

        # Assert PCA transformation occurred successfully
        assert pca_array.shape == (self.dataset.X.shape[0], 3)

    def test_scale_false_3d(self):
        """
        Test the PCADecomposition visualizer 3 dimensions non-scaled.
        """
        params = {'scale': False, 'proj_dim': 3, 'random_state': 98}
        visualizer = PCADecomposition(**params).fit(self.dataset.X)
        pca_array = visualizer.transform(self.dataset.X)

        # Image comparison tests
        self.assert_images_similar(visualizer)

        # Assert PCA transformation occurred successfully
        assert pca_array.shape == (self.dataset.X.shape[0], 3)

    @pytest.mark.xfail(
        sys.platform == 'win32', reason="images not close on windows (RMSE=3)"
    )
    def test_biplot_3d(self):
        """
        Test the PCADecomposition 3D biplot (proj_features).
        """
        params = {
            'features': 'ABCDEFGHIKLM', 'random_state': 800,
            'proj_features': True, 'proj_dim': 3,
        }
        visualizer = PCADecomposition(**params).fit(self.dataset.X)
        pca_array = visualizer.transform(self.dataset.X)

        # Image comparison tests
        self.assert_images_similar(visualizer, tol=5)

        # Assert PCA transformation occurred successfully
        assert pca_array.shape == (self.dataset.X.shape[0], 3)

    def test_scale_true_4d_execption(self):
        """
        Test the PCADecomposition visualizer 4 dimensions scaled (catch YellowbrickError).
        """
        params = {'scale': True, 'proj_dim': 4}
        with pytest.raises(YellowbrickError, match="proj_dim object is not 2 or 3"):
            PCADecomposition(**params)

    def test_scale_true_3d_execption(self):
        """
        Test the PCADecomposition visualizer 3 dims scaled on 2 dim data set (catch ValueError).
        """
        X = np.random.normal(loc=2, size=(100, 2))
        params = {'scale': True, 'proj_dim': 3}

        e = r'n_components=3 must be between 0 and min\(n_samples, n_features\)=2'
        with pytest.raises(ValueError, match=e):
            pca = PCADecomposition(**params)
            pca.fit(X)
    
    @mock.patch('yellowbrick.features.pca.plt.sca', autospec=True)
    def test_alpha_param(self, mock_sca):
        """
        Test that the user can supply an alpha param on instantiation
        """
        # Instantiate a prediction error plot, provide custom alpha
        params = {'alpha': 0.3, 'proj_dim': 2, 'random_state': 9932}
        visualizer = PCADecomposition(**params).fit(self.dataset.X)
        pca_array = visualizer.transform(self.dataset.X)
        assert visualizer.alpha == 0.3
        
        visualizer.ax = mock.MagicMock()
        visualizer.fit(self.dataset.X)
        visualizer.transform(self.dataset.X)

        # Test that alpha was passed to internal matplotlib scatterplot
        _, scatter_kwargs = visualizer.ax.scatter.call_args
        assert "alpha" in scatter_kwargs
        assert scatter_kwargs["alpha"] == 0.3
        assert pca_array.shape == (self.dataset.X.shape[0], 2)
        <|MERGE_RESOLUTION|>--- conflicted
+++ resolved
@@ -21,15 +21,10 @@
 import pytest
 import numpy as np
 
-<<<<<<< HEAD
+from unittest import mock
 from tests.base import VisualTestCase
 from ..fixtures import TestDataset
-=======
-from unittest import mock
-from tests.dataset import Dataset
-from tests.base import VisualTestCase
-
->>>>>>> 361ad613
+
 from yellowbrick.features.pca import *
 from yellowbrick.exceptions import YellowbrickError
 
