--- conflicted
+++ resolved
@@ -316,19 +316,11 @@
         _, ax = plt.subplots()
 
         model = Lasso(random_state=19)
-<<<<<<< HEAD
-        viz = residuals_plot(
-            model, self.data.X.train, self.data.y.train, ax=ax, random_state=23
-        )
-
-        self.assert_images_similar(ax=viz.ax)
-=======
         oz = residuals_plot(
             model, self.data.X.train, self.data.y.train, ax=ax, random_state=23
         )
 
         self.assert_images_similar(oz)
->>>>>>> e24661a1
 
     @pytest.mark.xfail(
         IS_WINDOWS_OR_CONDA,
