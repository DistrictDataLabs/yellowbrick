--- conflicted
+++ resolved
@@ -17,10 +17,7 @@
 ## Imports
 ##########################################################################
 
-<<<<<<< HEAD
-=======
 import pytest
->>>>>>> d6ebc391
 import numpy as np
 
 from tests.base import VisualTestCase
@@ -66,11 +63,7 @@
         """
         # TODO: parametrize with models when unittest dependency removed
         for model in (SVR, Ridge, Lasso, LassoLars, ElasticNet):
-<<<<<<< HEAD
-            with self.assertRaises(YellowbrickTypeError):
-=======
             with pytest.raises(YellowbrickTypeError):
->>>>>>> d6ebc391
                 AlphaSelection(model())
 
         # TODO: parametrize with models when unittest dependency removed (new test case)
@@ -84,12 +77,8 @@
         """
         Assert AlphaSelection only works with regressors
         """
-<<<<<<< HEAD
-        with self.assertRaises(YellowbrickTypeError):
-=======
         # TODO: parameterize with classifier, clusterer, decomposition
         with pytest.raises(YellowbrickTypeError):
->>>>>>> d6ebc391
             AlphaSelection(SVC())
 
     def test_store_cv_values(self):
@@ -152,23 +141,6 @@
                 errors = model._find_errors_param()
                 assert len(errors) > 0
             except YellowbrickValueError:
-<<<<<<< HEAD
-                self.fail("could not find errors on {}".format(model.name))
-
-
-    def test_similar_image(self):
-        """
-        Test similar plot drawn
-        """
-
-        visualizer = AlphaSelection(LassoCV(random_state=0))
-
-        X, y = make_regression(random_state=0)
-        visualizer.fit(X, y)
-        visualizer.poof()
-
-        self.assert_images_similar(visualizer)
-=======
                 pytest.fail("could not find errors on {}".format(model.name))
 
     def test_score(self):
@@ -179,5 +151,4 @@
 
         X, y = make_regression(random_state=352)
         visualizer.fit(X, y)
-        assert visualizer.score(X, y) == pytest.approx(0.9999780266590336)
->>>>>>> d6ebc391
+        assert visualizer.score(X, y) == pytest.approx(0.9999780266590336)