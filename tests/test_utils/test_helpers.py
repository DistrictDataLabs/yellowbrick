--- conflicted
+++ resolved
@@ -42,20 +42,6 @@
     Helper functions and utilities
     """
 
-<<<<<<< HEAD
-    def test_real_model(self):
-        """
-        Test getting model name for sklearn estimators
-        """
-        model1 = LassoCV()
-        model2 = KNeighborsClassifier()
-        model3 = KMeans()
-        model4 = RandomForestClassifier()
-        assert get_model_name(model1) == 'LassoCV'
-        assert get_model_name(model2) == 'KNeighborsClassifier'
-        assert get_model_name(model3) == 'KMeans'
-        assert get_model_name(model4) == 'RandomForestClassifier'
-=======
     @pytest.mark.parametrize("model, name", [
         (LassoCV, 'LassoCV'),
         (KNeighborsClassifier, 'KNeighborsClassifier'),
@@ -67,7 +53,6 @@
         Test getting model name for sklearn estimators
         """
         assert get_model_name(model()) == name
->>>>>>> d6ebc391
 
     def test_pipeline(self):
         """
@@ -184,8 +169,6 @@
         x = np.random.rand(3,5)
         features = ['0', '10']
         assert not has_ndarray_int_columns(features, x)
-<<<<<<< HEAD
-=======
 
     @pytest.mark.parametrize("a, increasing", [
         (np.array([0.8]), True),
@@ -215,7 +198,6 @@
         """
         with pytest.raises(ValueError):
             is_monotonic(np.array([[1,2,3], [4,5,6], [7,8,9]]))
->>>>>>> d6ebc391
 
 
 ##########################################################################
