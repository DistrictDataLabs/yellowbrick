# tests.test_cluster.test_elbow
# Tests for the KElbowVisualizer
#
# Author:   Benjamin Bengfort <bbengfort@districtdatalabs.com>
# Created:  Thu Mar 23 22:30:19 2017 -0400
#
# Copyright (C) 2016 District Data Labs
# For license information, see LICENSE.txt
#
# ID: test_elbow.py [5a370c8] benjamin@bengfort.com $

"""
Tests for the KElbowVisualizer
"""

##########################################################################
## Imports
##########################################################################

import pytest
<<<<<<< HEAD
import unittest
=======
>>>>>>> d6ebc391
import numpy as np
import matplotlib.pyplot as plt

from ..base import VisualTestCase
from ..dataset import DatasetMixin

from scipy.sparse import csc_matrix, csr_matrix
from numpy.testing.utils import assert_array_almost_equal

from sklearn.datasets import make_blobs
from sklearn.cluster import KMeans, MiniBatchKMeans
from sklearn.feature_extraction.text import TfidfVectorizer

from yellowbrick.cluster.elbow import distortion_score
from yellowbrick.cluster.elbow import KElbowVisualizer
from yellowbrick.exceptions import YellowbrickValueError
from numpy.testing.utils import assert_array_almost_equal

try:
    import pandas as pd
except ImportError:
    pd = None


##########################################################################
## K-Elbow Helpers Test Cases
##########################################################################

X = np.array(
      [[-0.40020753, -4.67055317, -0.27191127, -1.49156318],
       [ 0.37143349, -4.89391622, -1.23893945,  0.48318165],
       [ 8.625142  , -1.2372284 ,  1.39301471,  4.3394457 ],
       [ 7.65803596, -2.21017215,  1.99175714,  3.71004654],
       [ 0.89319875, -5.37152317,  1.50313598,  1.95284886],
       [ 2.68362166, -5.78810913, -0.41233406,  1.94638989],
       [ 7.63541182, -1.99606076,  0.9241231 ,  4.53478238],
       [ 9.04699415, -0.74540679,  0.98042851,  5.99569071],
       [ 1.02552122, -5.73874278, -1.74804915, -0.07831216],
       [ 7.18135665, -3.49473178,  1.14300963,  4.46065816],
       [ 0.58812902, -4.66559815, -0.72831685,  1.40171779],
       [ 1.48620862, -5.9963108 ,  0.19145963, -1.11369256],
       [ 7.6625556 , -1.21328083,  2.06361094,  6.2643551 ],
       [ 9.45050727, -1.36536078,  1.31154384,  3.89103468],
       [ 6.88203724, -1.62040255,  3.89961049,  2.12865388],
       [ 5.60842705, -2.10693356,  1.93328514,  3.90825432],
       [ 2.35150936, -6.62836131, -1.84278374,  0.51540886],
       [ 1.17446451, -5.62506058, -2.18420699,  1.21385128]]
)

y = np.array([0, 0, 1, 1, 0, 0, 1, 1, 0, 1, 0, 0, 1, 1, 1, 1, 0, 0])


<<<<<<< HEAD
class KElbowHelperTests(unittest.TestCase):
=======
class TestKElbowHelper(object):
>>>>>>> d6ebc391
    """
    Helper functions for K-Elbow Visualizer
    """

    def test_distortion_score(self):
        """
        Test the distortion score metric function
        """
        score = distortion_score(X, y)
        assert score == 7.6777850157143783

    @pytest.mark.parametrize("Xs", [
        csc_matrix(X), csr_matrix(X),
    ], ids=["csc", "csr"])
    def test_distortion_score_sparse_matrix_input(self, Xs):
        """
        Test the distortion score metric on a sparse array
        """
        score = distortion_score(Xs, y)
        assert score == pytest.approx(7.6777850157143783)

    @pytest.mark.skipif(pd is None, reason="pandas is required")
    def test_distortion_score_pandas_input(self):
        """
        Test the distortion score metric on pandas DataFrame and Series
        """
        df = pd.DataFrame(X)
        s = pd.Series(y)

        score = distortion_score(df, s)
        assert score == pytest.approx(7.6777850157143783)


##########################################################################
## KElbowVisualizer Test Cases
##########################################################################

<<<<<<< HEAD
class KElbowVisualizerTests(VisualTestCase, DatasetMixin):
=======
class TestKElbowVisualizer(VisualTestCase, DatasetMixin):
>>>>>>> d6ebc391
    """
    K-Elbow Visualizer Tests
    """

<<<<<<< HEAD
    @pytest.mark.skip("images not close due to timing lines")
=======
    @pytest.mark.xfail(reason="images not close due to timing lines")
>>>>>>> d6ebc391
    def test_integrated_kmeans_elbow(self):
        """
        Test no exceptions for kmeans k-elbow visualizer on blobs dataset
        """
        # NOTE #182: cannot use occupancy dataset because of memory usage

        # Generate a blobs data set
        X,y = make_blobs(
<<<<<<< HEAD
            n_samples=1000, n_features=12, centers=6, shuffle=True, random_state=42
        )

        try:
            fig = plt.figure()
            ax = fig.add_subplot()
=======
            n_samples=1000, n_features=12, centers=6,
            shuffle=True, random_state=42
        )

        try:
            _, ax = plt.subplots()
>>>>>>> d6ebc391

            visualizer = KElbowVisualizer(KMeans(random_state=42), k=4, ax=ax)
            visualizer.fit(X)
            visualizer.poof()

            self.assert_images_similar(visualizer)
        except Exception as e:
            pytest.fail("error during k-elbow: {}".format(e))

<<<<<<< HEAD
    @pytest.mark.skip("images not close due to timing lines")
=======
    @pytest.mark.xfail(reason="images not close due to timing lines")
>>>>>>> d6ebc391
    def test_integrated_mini_batch_kmeans_elbow(self):
        """
        Test no exceptions for mini-batch kmeans k-elbow visualizer
        """
        # NOTE #182: cannot use occupancy dataset because of memory usage

        # Generate a blobs data set
        X,y = make_blobs(
            n_samples=1000, n_features=12, centers=6, shuffle=True, random_state=42
        )

        try:
<<<<<<< HEAD
            fig = plt.figure()
            ax = fig.add_subplot()

            visualizer = KElbowVisualizer(MiniBatchKMeans(random_state=42), k=4, ax=ax)
=======
            _, ax = plt.subplots()

            visualizer = KElbowVisualizer(
                MiniBatchKMeans(random_state=42), k=4, ax=ax
            )
>>>>>>> d6ebc391
            visualizer.fit(X)
            visualizer.poof()

            self.assert_images_similar(visualizer)
        except Exception as e:
            pytest.fail("error during k-elbow: {}".format(e))

    @pytest.mark.skip(reason="takes over 20 seconds to run")
    def test_topic_modeling_k_means(self):
        """
        Test topic modeling k-means on the hobbies corpus
        """
        corpus = self.load_corpus("hobbies")

        tfidf  = TfidfVectorizer()
        docs   = tfidf.fit_transform(corpus.data)
        visualizer = KElbowVisualizer(KMeans(), k=(4, 8))

        visualizer.fit(docs)
        visualizer.poof()

        self.assert_images_similar(visualizer)

    def test_invalid_k(self):
        """
        Assert that invalid values of K raise exceptions
        """

<<<<<<< HEAD
        with self.assertRaises(YellowbrickValueError):
            KElbowVisualizer(KMeans(), k=(1,2,3,4,5))

        with self.assertRaises(YellowbrickValueError):
=======
        with pytest.raises(YellowbrickValueError):
            KElbowVisualizer(KMeans(), k=(1,2,3,4,5))

        with pytest.raises(YellowbrickValueError):
>>>>>>> d6ebc391
            KElbowVisualizer(KMeans(), k="foo")

    def test_distortion_metric(self):
        """
        Test the distortion metric of the k-elbow visualizer
        """
<<<<<<< HEAD
        visualizer = KElbowVisualizer(KMeans(random_state=0), k=5, metric="distortion", timings=False)
        visualizer.fit(X)

        expected = np.array([ 7.677785,  8.364319,  8.893634,  8.013021])
        self.assertEqual(len(visualizer.k_scores_), 4)
=======
        visualizer = KElbowVisualizer(
            KMeans(random_state=0), k=5, metric="distortion", timings=False
        )
        visualizer.fit(X)

        expected = np.array([ 7.677785,  8.364319,  8.893634,  8.013021])
        assert len(visualizer.k_scores_) == 4

>>>>>>> d6ebc391
        visualizer.poof()
        self.assert_images_similar(visualizer)
        assert_array_almost_equal(visualizer.k_scores_, expected)

    def test_silhouette_metric(self):
        """
        Test the silhouette metric of the k-elbow visualizer
        """
<<<<<<< HEAD
        visualizer = KElbowVisualizer(KMeans(random_state=0), k=5, metric="silhouette", timings=False)
        visualizer.fit(X)

        expected = np.array([ 0.691636,  0.456646,  0.255174,  0.239842])
        self.assertEqual(len(visualizer.k_scores_), 4)
=======
        visualizer = KElbowVisualizer(
            KMeans(random_state=0), k=5, metric="silhouette", timings=False
        )
        visualizer.fit(X)

        expected = np.array([ 0.691636,  0.456646,  0.255174,  0.239842])
        assert len(visualizer.k_scores_) == 4

>>>>>>> d6ebc391
        visualizer.poof()
        self.assert_images_similar(visualizer)
        assert_array_almost_equal(visualizer.k_scores_, expected)

    def test_calinski_harabaz_metric(self):
        """
        Test the calinski-harabaz metric of the k-elbow visualizer
        """
<<<<<<< HEAD
        visualizer = KElbowVisualizer(KMeans(random_state=0), k=5, metric="calinski_harabaz", timings=False)
=======
        visualizer = KElbowVisualizer(
            KMeans(random_state=0), k=5,
            metric="calinski_harabaz", timings=False
        )
>>>>>>> d6ebc391
        visualizer.fit(X)
        assert len(visualizer.k_scores_) == 4

        expected = np.array([
            81.662726256035683, 50.992378259195554,
            40.952179227847012, 35.939494
        ])

<<<<<<< HEAD
        self.assertEqual(len(visualizer.k_scores_), 4)
=======

>>>>>>> d6ebc391
        visualizer.poof()
        self.assert_images_similar(visualizer)
        assert_array_almost_equal(visualizer.k_scores_, expected)

    def test_bad_metric(self):
        """
        Assert KElbow raises an exception when a bad metric is supplied
        """
<<<<<<< HEAD
        with self.assertRaises(YellowbrickValueError):
=======
        with pytest.raises(YellowbrickValueError):
>>>>>>> d6ebc391
            KElbowVisualizer(KMeans(), k=5, metric="foo")

    def test_timings(self):
        """
        Test the twinx double axes with k-elbow timings
        """
<<<<<<< HEAD
        visualizer = KElbowVisualizer(KMeans(random_state=0), k=5, timings=True)
=======
        visualizer = KElbowVisualizer(
            KMeans(random_state=0), k=5, timings=True
        )
>>>>>>> d6ebc391
        visualizer.fit(X)

        # Check that we kept track of time
        assert len(visualizer.k_timers_) == 4
        assert all([t > 0 for t in visualizer.k_timers_])

        # Check that we plotted time on a twinx
<<<<<<< HEAD
        self.assertTrue(hasattr(visualizer, "axes"))
        self.assertEqual(len(visualizer.axes), 2)
=======
        assert hasattr(visualizer, "axes")
        assert len(visualizer.axes) == 2
>>>>>>> d6ebc391

        # delete the timings axes and
        # overwrite k_timers_, k_values_ for image similarity Tests
        visualizer.axes[1].remove()
<<<<<<< HEAD
        visualizer.k_timers_ = [0.01084589958190918, 0.011144161224365234, 0.017028093338012695, 0.010634183883666992]
=======
        visualizer.k_timers_ = [
            0.01084589958190918, 0.011144161224365234,
            0.017028093338012695, 0.010634183883666992
        ]
>>>>>>> d6ebc391
        visualizer.k_values_ = [2, 3, 4, 5]

        # call draw again which is normally called in fit
        visualizer.draw()
        visualizer.poof()

        self.assert_images_similar(visualizer)<|MERGE_RESOLUTION|>--- conflicted
+++ resolved
@@ -18,10 +18,6 @@
 ##########################################################################
 
 import pytest
-<<<<<<< HEAD
-import unittest
-=======
->>>>>>> d6ebc391
 import numpy as np
 import matplotlib.pyplot as plt
 
@@ -38,7 +34,6 @@
 from yellowbrick.cluster.elbow import distortion_score
 from yellowbrick.cluster.elbow import KElbowVisualizer
 from yellowbrick.exceptions import YellowbrickValueError
-from numpy.testing.utils import assert_array_almost_equal
 
 try:
     import pandas as pd
@@ -74,11 +69,7 @@
 y = np.array([0, 0, 1, 1, 0, 0, 1, 1, 0, 1, 0, 0, 1, 1, 1, 1, 0, 0])
 
 
-<<<<<<< HEAD
-class KElbowHelperTests(unittest.TestCase):
-=======
 class TestKElbowHelper(object):
->>>>>>> d6ebc391
     """
     Helper functions for K-Elbow Visualizer
     """
@@ -116,20 +107,12 @@
 ## KElbowVisualizer Test Cases
 ##########################################################################
 
-<<<<<<< HEAD
-class KElbowVisualizerTests(VisualTestCase, DatasetMixin):
-=======
 class TestKElbowVisualizer(VisualTestCase, DatasetMixin):
->>>>>>> d6ebc391
     """
     K-Elbow Visualizer Tests
     """
 
-<<<<<<< HEAD
-    @pytest.mark.skip("images not close due to timing lines")
-=======
     @pytest.mark.xfail(reason="images not close due to timing lines")
->>>>>>> d6ebc391
     def test_integrated_kmeans_elbow(self):
         """
         Test no exceptions for kmeans k-elbow visualizer on blobs dataset
@@ -138,21 +121,12 @@
 
         # Generate a blobs data set
         X,y = make_blobs(
-<<<<<<< HEAD
-            n_samples=1000, n_features=12, centers=6, shuffle=True, random_state=42
-        )
-
-        try:
-            fig = plt.figure()
-            ax = fig.add_subplot()
-=======
             n_samples=1000, n_features=12, centers=6,
             shuffle=True, random_state=42
         )
 
         try:
             _, ax = plt.subplots()
->>>>>>> d6ebc391
 
             visualizer = KElbowVisualizer(KMeans(random_state=42), k=4, ax=ax)
             visualizer.fit(X)
@@ -162,11 +136,7 @@
         except Exception as e:
             pytest.fail("error during k-elbow: {}".format(e))
 
-<<<<<<< HEAD
-    @pytest.mark.skip("images not close due to timing lines")
-=======
     @pytest.mark.xfail(reason="images not close due to timing lines")
->>>>>>> d6ebc391
     def test_integrated_mini_batch_kmeans_elbow(self):
         """
         Test no exceptions for mini-batch kmeans k-elbow visualizer
@@ -179,18 +149,11 @@
         )
 
         try:
-<<<<<<< HEAD
-            fig = plt.figure()
-            ax = fig.add_subplot()
-
-            visualizer = KElbowVisualizer(MiniBatchKMeans(random_state=42), k=4, ax=ax)
-=======
             _, ax = plt.subplots()
 
             visualizer = KElbowVisualizer(
                 MiniBatchKMeans(random_state=42), k=4, ax=ax
             )
->>>>>>> d6ebc391
             visualizer.fit(X)
             visualizer.poof()
 
@@ -219,30 +182,16 @@
         Assert that invalid values of K raise exceptions
         """
 
-<<<<<<< HEAD
-        with self.assertRaises(YellowbrickValueError):
-            KElbowVisualizer(KMeans(), k=(1,2,3,4,5))
-
-        with self.assertRaises(YellowbrickValueError):
-=======
         with pytest.raises(YellowbrickValueError):
             KElbowVisualizer(KMeans(), k=(1,2,3,4,5))
 
         with pytest.raises(YellowbrickValueError):
->>>>>>> d6ebc391
             KElbowVisualizer(KMeans(), k="foo")
 
     def test_distortion_metric(self):
         """
         Test the distortion metric of the k-elbow visualizer
         """
-<<<<<<< HEAD
-        visualizer = KElbowVisualizer(KMeans(random_state=0), k=5, metric="distortion", timings=False)
-        visualizer.fit(X)
-
-        expected = np.array([ 7.677785,  8.364319,  8.893634,  8.013021])
-        self.assertEqual(len(visualizer.k_scores_), 4)
-=======
         visualizer = KElbowVisualizer(
             KMeans(random_state=0), k=5, metric="distortion", timings=False
         )
@@ -251,7 +200,6 @@
         expected = np.array([ 7.677785,  8.364319,  8.893634,  8.013021])
         assert len(visualizer.k_scores_) == 4
 
->>>>>>> d6ebc391
         visualizer.poof()
         self.assert_images_similar(visualizer)
         assert_array_almost_equal(visualizer.k_scores_, expected)
@@ -260,13 +208,6 @@
         """
         Test the silhouette metric of the k-elbow visualizer
         """
-<<<<<<< HEAD
-        visualizer = KElbowVisualizer(KMeans(random_state=0), k=5, metric="silhouette", timings=False)
-        visualizer.fit(X)
-
-        expected = np.array([ 0.691636,  0.456646,  0.255174,  0.239842])
-        self.assertEqual(len(visualizer.k_scores_), 4)
-=======
         visualizer = KElbowVisualizer(
             KMeans(random_state=0), k=5, metric="silhouette", timings=False
         )
@@ -275,7 +216,6 @@
         expected = np.array([ 0.691636,  0.456646,  0.255174,  0.239842])
         assert len(visualizer.k_scores_) == 4
 
->>>>>>> d6ebc391
         visualizer.poof()
         self.assert_images_similar(visualizer)
         assert_array_almost_equal(visualizer.k_scores_, expected)
@@ -284,14 +224,10 @@
         """
         Test the calinski-harabaz metric of the k-elbow visualizer
         """
-<<<<<<< HEAD
-        visualizer = KElbowVisualizer(KMeans(random_state=0), k=5, metric="calinski_harabaz", timings=False)
-=======
         visualizer = KElbowVisualizer(
             KMeans(random_state=0), k=5,
             metric="calinski_harabaz", timings=False
         )
->>>>>>> d6ebc391
         visualizer.fit(X)
         assert len(visualizer.k_scores_) == 4
 
@@ -300,11 +236,7 @@
             40.952179227847012, 35.939494
         ])
 
-<<<<<<< HEAD
-        self.assertEqual(len(visualizer.k_scores_), 4)
-=======
-
->>>>>>> d6ebc391
+
         visualizer.poof()
         self.assert_images_similar(visualizer)
         assert_array_almost_equal(visualizer.k_scores_, expected)
@@ -313,24 +245,16 @@
         """
         Assert KElbow raises an exception when a bad metric is supplied
         """
-<<<<<<< HEAD
-        with self.assertRaises(YellowbrickValueError):
-=======
         with pytest.raises(YellowbrickValueError):
->>>>>>> d6ebc391
             KElbowVisualizer(KMeans(), k=5, metric="foo")
 
     def test_timings(self):
         """
         Test the twinx double axes with k-elbow timings
         """
-<<<<<<< HEAD
-        visualizer = KElbowVisualizer(KMeans(random_state=0), k=5, timings=True)
-=======
         visualizer = KElbowVisualizer(
             KMeans(random_state=0), k=5, timings=True
         )
->>>>>>> d6ebc391
         visualizer.fit(X)
 
         # Check that we kept track of time
@@ -338,25 +262,16 @@
         assert all([t > 0 for t in visualizer.k_timers_])
 
         # Check that we plotted time on a twinx
-<<<<<<< HEAD
-        self.assertTrue(hasattr(visualizer, "axes"))
-        self.assertEqual(len(visualizer.axes), 2)
-=======
         assert hasattr(visualizer, "axes")
         assert len(visualizer.axes) == 2
->>>>>>> d6ebc391
 
         # delete the timings axes and
         # overwrite k_timers_, k_values_ for image similarity Tests
         visualizer.axes[1].remove()
-<<<<<<< HEAD
-        visualizer.k_timers_ = [0.01084589958190918, 0.011144161224365234, 0.017028093338012695, 0.010634183883666992]
-=======
         visualizer.k_timers_ = [
             0.01084589958190918, 0.011144161224365234,
             0.017028093338012695, 0.010634183883666992
         ]
->>>>>>> d6ebc391
         visualizer.k_values_ = [2, 3, 4, 5]
 
         # call draw again which is normally called in fit
