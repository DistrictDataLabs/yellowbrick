--- conflicted
+++ resolved
@@ -89,13 +89,8 @@
         """
         Test the distortion score metric function
         """
-<<<<<<< HEAD
         score = distortion_score(self.clusters.X, self.clusters.y)
-        assert score == 7.6777850157143783
-=======
-        score = distortion_score(X, y)
         assert score == pytest.approx(69.10006514142941)
->>>>>>> b69c6080
 
     @pytest.mark.parametrize("func", [
         csc_matrix, csr_matrix,
@@ -104,13 +99,8 @@
         """
         Test the distortion score metric on a sparse array
         """
-<<<<<<< HEAD
         score = distortion_score(func(self.clusters.X), self.clusters.y)
-        assert score == pytest.approx(7.6777850157143783)
-=======
-        score = distortion_score(Xs, y)
         assert score == pytest.approx(69.10006514142938)
->>>>>>> b69c6080
 
     @pytest.mark.skipif(pd is None, reason="pandas is required")
     def test_distortion_score_pandas_input(self):
