# tests.test_cluster.test_elbow
# Tests for the KElbowVisualizer
#
# Author:   Benjamin Bengfort <bbengfort@districtdatalabs.com>
# Created:  Thu Mar 23 22:30:19 2017 -0400
#
# Copyright (C) 2016 District Data Labs
# For license information, see LICENSE.txt
#
# ID: test_elbow.py [5a370c8] benjamin@bengfort.com $

"""
Tests for the KElbowVisualizer
"""

##########################################################################
## Imports
##########################################################################

import sys
import pytest
import numpy as np
import matplotlib.pyplot as plt

from ..base import VisualTestCase
from ..dataset import DatasetMixin

from scipy.sparse import csc_matrix, csr_matrix
from numpy.testing.utils import assert_array_almost_equal

from sklearn.datasets import make_blobs
from sklearn.cluster import KMeans, MiniBatchKMeans
from sklearn.feature_extraction.text import TfidfVectorizer

from yellowbrick.cluster.elbow import distortion_score
from yellowbrick.cluster.elbow import KElbowVisualizer
from yellowbrick.exceptions import YellowbrickValueError

try:
    import pandas as pd
except ImportError:
    pd = None


##########################################################################
## K-Elbow Helpers Test Cases
##########################################################################

X = np.array(
      [[-0.40020753, -4.67055317, -0.27191127, -1.49156318],
       [ 0.37143349, -4.89391622, -1.23893945,  0.48318165],
       [ 8.625142  , -1.2372284 ,  1.39301471,  4.3394457 ],
       [ 7.65803596, -2.21017215,  1.99175714,  3.71004654],
       [ 0.89319875, -5.37152317,  1.50313598,  1.95284886],
       [ 2.68362166, -5.78810913, -0.41233406,  1.94638989],
       [ 7.63541182, -1.99606076,  0.9241231 ,  4.53478238],
       [ 9.04699415, -0.74540679,  0.98042851,  5.99569071],
       [ 1.02552122, -5.73874278, -1.74804915, -0.07831216],
       [ 7.18135665, -3.49473178,  1.14300963,  4.46065816],
       [ 0.58812902, -4.66559815, -0.72831685,  1.40171779],
       [ 1.48620862, -5.9963108 ,  0.19145963, -1.11369256],
       [ 7.6625556 , -1.21328083,  2.06361094,  6.2643551 ],
       [ 9.45050727, -1.36536078,  1.31154384,  3.89103468],
       [ 6.88203724, -1.62040255,  3.89961049,  2.12865388],
       [ 5.60842705, -2.10693356,  1.93328514,  3.90825432],
       [ 2.35150936, -6.62836131, -1.84278374,  0.51540886],
       [ 1.17446451, -5.62506058, -2.18420699,  1.21385128]]
)

y = np.array([0, 0, 1, 1, 0, 0, 1, 1, 0, 1, 0, 0, 1, 1, 1, 1, 0, 0])


class TestKElbowHelper(object):
    """
    Helper functions for K-Elbow Visualizer
    """

    def test_distortion_score(self):
        """
        Test the distortion score metric function
        """
        score = distortion_score(X, y)
<<<<<<< HEAD
        assert score == pytest.approx(7.6777850157143783)
=======
        assert score == 69.10006514142941
>>>>>>> 2baa3e51

    @pytest.mark.parametrize("Xs", [
        csc_matrix(X), csr_matrix(X),
    ], ids=["csc", "csr"])
    def test_distortion_score_sparse_matrix_input(self, Xs):
        """
        Test the distortion score metric on a sparse array
        """
        score = distortion_score(Xs, y)
        assert score == pytest.approx(69.10006514142938)

    @pytest.mark.skipif(pd is None, reason="pandas is required")
    def test_distortion_score_pandas_input(self):
        """
        Test the distortion score metric on pandas DataFrame and Series
        """
        df = pd.DataFrame(X)
        s = pd.Series(y)

        score = distortion_score(df, s)
        assert score == pytest.approx(69.10006514142941)


##########################################################################
## KElbowVisualizer Test Cases
##########################################################################

class TestKElbowVisualizer(VisualTestCase, DatasetMixin):
    """
    K-Elbow Visualizer Tests
    """

    @pytest.mark.xfail(reason="images not close due to timing lines")
    def test_integrated_kmeans_elbow(self):
        """
        Test no exceptions for kmeans k-elbow visualizer on blobs dataset
        """
        # NOTE #182: cannot use occupancy dataset because of memory usage

        # Generate a blobs data set
        X,y = make_blobs(
            n_samples=1000, n_features=12, centers=6,
            shuffle=True, random_state=42
        )

        try:
            _, ax = plt.subplots()

            visualizer = KElbowVisualizer(KMeans(random_state=42), k=4, ax=ax)
            visualizer.fit(X)
            visualizer.poof()

            self.assert_images_similar(visualizer)
        except Exception as e:
            pytest.fail("error during k-elbow: {}".format(e))

    @pytest.mark.xfail(reason="images not close due to timing lines")
    def test_integrated_mini_batch_kmeans_elbow(self):
        """
        Test no exceptions for mini-batch kmeans k-elbow visualizer
        """
        # NOTE #182: cannot use occupancy dataset because of memory usage

        # Generate a blobs data set
        X,y = make_blobs(
            n_samples=1000, n_features=12, centers=6, shuffle=True, random_state=42
        )

        try:
            _, ax = plt.subplots()

            visualizer = KElbowVisualizer(
                MiniBatchKMeans(random_state=42), k=4, ax=ax
            )
            visualizer.fit(X)
            visualizer.poof()

            self.assert_images_similar(visualizer)
        except Exception as e:
            pytest.fail("error during k-elbow: {}".format(e))

    @pytest.mark.skip(reason="takes over 20 seconds to run")
    def test_topic_modeling_k_means(self):
        """
        Test topic modeling k-means on the hobbies corpus
        """
        corpus = self.load_corpus("hobbies")

        tfidf  = TfidfVectorizer()
        docs   = tfidf.fit_transform(corpus.data)
        visualizer = KElbowVisualizer(KMeans(), k=(4, 8))

        visualizer.fit(docs)
        visualizer.poof()

        self.assert_images_similar(visualizer)

    def test_invalid_k(self):
        """
        Assert that invalid values of K raise exceptions
        """

        with pytest.raises(YellowbrickValueError):
            KElbowVisualizer(KMeans(), k=(1, 2, 3, 'foo', 5))

        with pytest.raises(YellowbrickValueError):
            KElbowVisualizer(KMeans(), k="foo")

    def test_valid_k(self):
        """
        Assert that valid values of K generate correct k_values_:
        if k is an int, k_values_ = range(2, k+1)
        if k is a tuple of 2 ints, k_values = range(k[0], k[1])
        if k is an iterable, k_values_ = list(k)
        """
        visualizer = KElbowVisualizer(KMeans(), k=8)
        assert visualizer.k_values_ == list(np.arange(2, 8+1))

        visualizer = KElbowVisualizer(KMeans(), k=(4, 12))
        assert visualizer.k_values_ == list(np.arange(4, 12))

        visualizer = KElbowVisualizer(KMeans(), k=np.arange(10, 100, 10))
        assert visualizer.k_values_ == list(np.arange(10, 100, 10))

        visualizer = KElbowVisualizer(KMeans(),
                                      k=[10, 20, 30, 40, 50, 60, 70, 80, 90])
        assert visualizer.k_values_ == list(np.arange(10, 100, 10))

    @pytest.mark.xfail(
        sys.platform == 'win32', reason="images not close on windows"
    )
    def test_distortion_metric(self):
        """
        Test the distortion metric of the k-elbow visualizer
        """
        visualizer = KElbowVisualizer(
            KMeans(random_state=0), k=5, metric="distortion", timings=False
        )
        visualizer.fit(X)

        expected = np.array([ 69.100065, 54.081571, 43.146921, 34.978487])
        assert len(visualizer.k_scores_) == 4

        visualizer.poof()
        self.assert_images_similar(visualizer)
        assert_array_almost_equal(visualizer.k_scores_, expected)

    @pytest.mark.xfail(
        sys.platform == 'win32', reason="images not close on windows"
    )
    def test_silhouette_metric(self):
        """
        Test the silhouette metric of the k-elbow visualizer
        """
        visualizer = KElbowVisualizer(
            KMeans(random_state=0), k=5, metric="silhouette", timings=False
        )
        visualizer.fit(X)

        expected = np.array([ 0.691636,  0.456646,  0.255174,  0.239842])
        assert len(visualizer.k_scores_) == 4

        visualizer.poof()
        self.assert_images_similar(visualizer)
        assert_array_almost_equal(visualizer.k_scores_, expected)

    @pytest.mark.xfail(
        sys.platform == 'win32', reason="images not close on windows"
    )
    def test_calinski_harabaz_metric(self):
        """
        Test the calinski-harabaz metric of the k-elbow visualizer
        """
        visualizer = KElbowVisualizer(
            KMeans(random_state=0), k=5,
            metric="calinski_harabaz", timings=False
        )
        visualizer.fit(X)
        assert len(visualizer.k_scores_) == 4

        expected = np.array([
            81.662726256035683, 50.992378259195554,
            40.952179227847012, 35.939494
        ])


        visualizer.poof()
        self.assert_images_similar(visualizer)
        assert_array_almost_equal(visualizer.k_scores_, expected)

    def test_bad_metric(self):
        """
        Assert KElbow raises an exception when a bad metric is supplied
        """
        with pytest.raises(YellowbrickValueError):
            KElbowVisualizer(KMeans(), k=5, metric="foo")

    @pytest.mark.xfail(
        sys.platform == 'win32', reason="images not close on windows"
    )
    def test_timings(self):
        """
        Test the twinx double axes with k-elbow timings
        """
        visualizer = KElbowVisualizer(
            KMeans(random_state=0), k=5, timings=True
        )
        visualizer.fit(X)

        # Check that we kept track of time
        assert len(visualizer.k_timers_) == 4
        assert all([t > 0 for t in visualizer.k_timers_])

        # Check that we plotted time on a twinx
        assert hasattr(visualizer, "axes")
        assert len(visualizer.axes) == 2

        # delete the timings axes and
        # overwrite k_timers_, k_values_ for image similarity Tests
        visualizer.axes[1].remove()
        visualizer.k_timers_ = [
            0.01084589958190918, 0.011144161224365234,
            0.017028093338012695, 0.010634183883666992
        ]
        visualizer.k_values_ = [2, 3, 4, 5]

        # call draw again which is normally called in fit
        visualizer.draw()
        visualizer.poof()

        self.assert_images_similar(visualizer)<|MERGE_RESOLUTION|>--- conflicted
+++ resolved
@@ -80,11 +80,7 @@
         Test the distortion score metric function
         """
         score = distortion_score(X, y)
-<<<<<<< HEAD
-        assert score == pytest.approx(7.6777850157143783)
-=======
-        assert score == 69.10006514142941
->>>>>>> 2baa3e51
+        assert score == pytest.approx(69.10006514142941)
 
     @pytest.mark.parametrize("Xs", [
         csc_matrix(X), csr_matrix(X),
