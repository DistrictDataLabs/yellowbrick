--- conflicted
+++ resolved
@@ -191,7 +191,6 @@
         with pytest.raises(YellowbrickValueError):
             DroppingCurve(SVC(), param_name="gamma", feature_sizes=100)
 
-<<<<<<< HEAD
     def test_within_pipeline(self):
         """
         Test that visualizer can be accessed within a sklearn pipeline
@@ -256,7 +255,7 @@
 
         oz = dropping_curve(model, X, y, show=False, random_state=42)
         self.assert_images_similar(oz, tol=12)
-=======
+
     def test_get_params(self):
         """
         Ensure dropping curve get params works correctly
@@ -264,4 +263,3 @@
         oz = DroppingCurve(MultinomialNB())
         params = oz.get_params()
         assert len(params) > 0
->>>>>>> ad0d1334
