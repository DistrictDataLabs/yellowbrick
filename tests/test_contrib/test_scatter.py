--- conflicted
+++ resolved
@@ -194,13 +194,9 @@
         visualizer = ScatterViz(features=features)
         visualizer.fit_transform_poof(X, y)
 
-<<<<<<< HEAD
-    @pytest.mark.xfail(reason="numpy structured arrays have changed since v1.14")
-=======
     @pytest.mark.xfail(
         sys.platform == 'win32', reason="Changing the dtype to a subarray type is only supported if the total itemsize is unchanged"
     )
->>>>>>> d9f4bed5
     def test_integrated_scatter_numpy_named_arrays(self):
         """
         Test scatterviz on numpy named arrays
