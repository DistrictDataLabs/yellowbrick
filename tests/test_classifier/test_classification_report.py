# tests.test_classifier.test_classification_report
# Tests for the classification report visualizer
#
# Author:  Rebecca Bilbro <rbilbro@districtdatalabs.com>
# Author:  Benjamin Bengfort <benjamin@bengfort.com>
# Created: Sun Mar 18 16:57:27 2018 -0400
#
# ID: test_classification_report.py [] benjamin@bengfort.com $

"""
Tests for the classification report visualizer
"""

##########################################################################
## Imports
##########################################################################

import pytest
import yellowbrick as yb
import matplotlib.pyplot as plt
<<<<<<< HEAD

from collections import namedtuple
=======
>>>>>>> d6ebc391

from yellowbrick.classifier.classification_report import *

from tests.base import VisualTestCase
from tests.dataset import DatasetMixin

from sklearn.svm import LinearSVC
from sklearn.naive_bayes import GaussianNB
from sklearn.tree import DecisionTreeClassifier
from sklearn.datasets import make_classification
from sklearn.model_selection import train_test_split as tts
from sklearn.linear_model import LassoCV, LogisticRegression
<<<<<<< HEAD

try:
    import pandas as pd
except ImportError:
    pd = None


##########################################################################
## Fixtures
##########################################################################

# Helpers for fixtures
Dataset = namedtuple('Dataset', 'X,y')
Split = namedtuple('Split', 'train,test')


@pytest.fixture(scope='class')
def binary(request):
    """
    Creates a random binary classification dataset fixture
    """
    X, y = make_classification(
        n_samples=500, n_features=20, n_informative=8, n_redundant=2,
        n_classes=2, n_clusters_per_class=3, random_state=87
    )

    X_train, X_test, y_train, y_test = tts(
        X, y, test_size=0.2, random_state=93
    )

    dataset = Dataset(Split(X_train, X_test), Split(y_train, y_test))
    request.cls.binary = dataset


@pytest.fixture(scope='class')
def multiclass(request):
    """
    Creates a random multiclass classification dataset fixture
    """
    X, y = make_classification(
        n_samples=500, n_features=20, n_informative=8, n_redundant=2,
        n_classes=6, n_clusters_per_class=3, random_state=87
    )

    X_train, X_test, y_train, y_test = tts(
        X, y, test_size=0.2, random_state=93
    )

    dataset = Dataset(Split(X_train, X_test), Split(y_train, y_test))
    request.cls.multiclass = dataset


=======

try:
    import pandas as pd
except ImportError:
    pd = None

>>>>>>> d6ebc391

##########################################################################
##  Test for Classification Report
##########################################################################

@pytest.mark.usefixtures("binary", "multiclass")
class ClassificationReportTests(VisualTestCase, DatasetMixin):
    """
    ClassificationReport visualizer tests
    """

    def test_binary_class_report(self):
        """
        Correctly generates a report for binary classification with LinearSVC
        """
        _, ax = plt.subplots()

        viz = ClassificationReport(LinearSVC(), ax=ax)
        viz.fit(self.binary.X.train, self.binary.y.train)
        viz.score(self.binary.X.test, self.binary.y.test)
<<<<<<< HEAD
=======

        self.assert_images_similar(viz)

        assert viz.scores_ == {
            'precision': {0: 0.7446808510638298, 1: 0.8490566037735849},
            'recall': {0: 0.813953488372093, 1: 0.7894736842105263},
            'f1': {0: 0.7777777777777778, 1: 0.8181818181818182}
        }

    def test_multiclass_class_report(self):
        """
        Correctly generates report for multi-class with LogisticRegression
        """
        _, ax = plt.subplots()

        viz = ClassificationReport(LogisticRegression(random_state=12), ax=ax)
        viz.fit(self.multiclass.X.train, self.multiclass.y.train)
        viz.score(self.multiclass.X.test, self.multiclass.y.test)
>>>>>>> d6ebc391

        self.assert_images_similar(viz)

        assert viz.scores_ == {
<<<<<<< HEAD
            'precision': {0: 0.7446808510638298, 1: 0.8490566037735849},
            'recall': {0: 0.813953488372093, 1: 0.7894736842105263},
            'f1': {0: 0.7777777777777778, 1: 0.8181818181818182}
        }

    def test_multiclass_class_report(self):
        """
        Correctly generates report for multi-class with LogisticRegression
        """
        _, ax = plt.subplots()

        viz = ClassificationReport(LogisticRegression(random_state=12), ax=ax)
        viz.fit(self.multiclass.X.train, self.multiclass.y.train)
        viz.score(self.multiclass.X.test, self.multiclass.y.test)

        self.assert_images_similar(viz)

        assert viz.scores_ == {
            'precision': {
                0: 0.5333333333333333, 1: 0.5, 2: 0.45,
                3: 0.4, 4: 0.4, 5: 0.5882352941176471
            }, 'recall': {
                0: 0.42105263157894735, 1: 0.5625, 2: 0.6428571428571429,
                3: 0.3157894736842105, 4: 0.375, 5: 0.625
            }, 'f1': {
                0: 0.47058823529411764, 1: 0.5294117647058824,
                2: 0.5294117647058824, 3: 0.35294117647058826,
                4: 0.38709677419354843, 5: 0.6060606060606061
            }}

    @pytest.mark.skipif(pd is None, reason="test requires pandas")
    def test_pandas_integration(self):
        """
        Test with Pandas DataFrame and Series input
        """
=======
            'precision': {
                0: 0.5333333333333333, 1: 0.5, 2: 0.45,
                3: 0.4, 4: 0.4, 5: 0.5882352941176471
            }, 'recall': {
                0: 0.42105263157894735, 1: 0.5625, 2: 0.6428571428571429,
                3: 0.3157894736842105, 4: 0.375, 5: 0.625
            }, 'f1': {
                0: 0.47058823529411764, 1: 0.5294117647058824,
                2: 0.5294117647058824, 3: 0.35294117647058826,
                4: 0.38709677419354843, 5: 0.6060606060606061
            }}

    @pytest.mark.skipif(pd is None, reason="test requires pandas")
    def test_pandas_integration(self):
        """
        Test with Pandas DataFrame and Series input
        """
>>>>>>> d6ebc391
        _, ax = plt.subplots()

        # Load the occupancy dataset from fixtures
        data = self.load_data('occupancy')
        target = 'occupancy'
        features = [
            "temperature", "relative_humidity", "light", "C02", "humidity"
        ]

        # Create instances and target
        X = pd.DataFrame(data[features])
        y = pd.Series(data[target].astype(int))

        # Create train/test splits
        splits = tts(X, y, test_size=0.2, random_state=4512)
        X_train, X_test, y_train, y_test = splits

        classes = ['unoccupied', 'occupied']

        # Create classification report
        model = GaussianNB()
        viz = ClassificationReport(model, ax=ax, classes=classes)
        viz.fit(X_train, y_train)
        viz.score(X_test, y_test)

        self.assert_images_similar(viz, tol=0.1)

        # Ensure correct classification scores under the hood
        assert viz.scores_ == {
            'precision': {
                'unoccupied': 0.999347471451876,
                'occupied': 0.8825214899713467
            }, 'recall': {
                'unoccupied': 0.9613935969868174,
                'occupied': 0.9978401727861771
            }, 'f1': {
                'unoccupied': 0.9800031994880819,
                'occupied': 0.9366447034972124
            }}

    @pytest.mark.skip(reason="requires random state in quick method")
    def test_quick_method(self):
        """
        Test the quick method with a random dataset
        """
        X, y = make_classification(
            n_samples=400, n_features=20, n_informative=8, n_redundant=8,
            n_classes=2, n_clusters_per_class=4, random_state=27
        )

        _, ax = plt.subplots()
        classification_report(DecisionTreeClassifier(), X, y, ax=ax)

        self.assert_images_similar(ax=ax)

    def test_isclassifier(self):
        """
        Assert that only classifiers can be used with the visualizer.
        """

        message = (
            'This estimator is not a classifier; '
            'try a regression or clustering score visualizer instead!'
        )

        with pytest.raises(yb.exceptions.YellowbrickError, match=message):
            ClassificationReport(LassoCV())<|MERGE_RESOLUTION|>--- conflicted
+++ resolved
@@ -18,11 +18,6 @@
 import pytest
 import yellowbrick as yb
 import matplotlib.pyplot as plt
-<<<<<<< HEAD
-
-from collections import namedtuple
-=======
->>>>>>> d6ebc391
 
 from yellowbrick.classifier.classification_report import *
 
@@ -35,67 +30,12 @@
 from sklearn.datasets import make_classification
 from sklearn.model_selection import train_test_split as tts
 from sklearn.linear_model import LassoCV, LogisticRegression
-<<<<<<< HEAD
 
 try:
     import pandas as pd
 except ImportError:
     pd = None
 
-
-##########################################################################
-## Fixtures
-##########################################################################
-
-# Helpers for fixtures
-Dataset = namedtuple('Dataset', 'X,y')
-Split = namedtuple('Split', 'train,test')
-
-
-@pytest.fixture(scope='class')
-def binary(request):
-    """
-    Creates a random binary classification dataset fixture
-    """
-    X, y = make_classification(
-        n_samples=500, n_features=20, n_informative=8, n_redundant=2,
-        n_classes=2, n_clusters_per_class=3, random_state=87
-    )
-
-    X_train, X_test, y_train, y_test = tts(
-        X, y, test_size=0.2, random_state=93
-    )
-
-    dataset = Dataset(Split(X_train, X_test), Split(y_train, y_test))
-    request.cls.binary = dataset
-
-
-@pytest.fixture(scope='class')
-def multiclass(request):
-    """
-    Creates a random multiclass classification dataset fixture
-    """
-    X, y = make_classification(
-        n_samples=500, n_features=20, n_informative=8, n_redundant=2,
-        n_classes=6, n_clusters_per_class=3, random_state=87
-    )
-
-    X_train, X_test, y_train, y_test = tts(
-        X, y, test_size=0.2, random_state=93
-    )
-
-    dataset = Dataset(Split(X_train, X_test), Split(y_train, y_test))
-    request.cls.multiclass = dataset
-
-
-=======
-
-try:
-    import pandas as pd
-except ImportError:
-    pd = None
-
->>>>>>> d6ebc391
 
 ##########################################################################
 ##  Test for Classification Report
@@ -116,32 +56,10 @@
         viz = ClassificationReport(LinearSVC(), ax=ax)
         viz.fit(self.binary.X.train, self.binary.y.train)
         viz.score(self.binary.X.test, self.binary.y.test)
-<<<<<<< HEAD
-=======
 
         self.assert_images_similar(viz)
 
         assert viz.scores_ == {
-            'precision': {0: 0.7446808510638298, 1: 0.8490566037735849},
-            'recall': {0: 0.813953488372093, 1: 0.7894736842105263},
-            'f1': {0: 0.7777777777777778, 1: 0.8181818181818182}
-        }
-
-    def test_multiclass_class_report(self):
-        """
-        Correctly generates report for multi-class with LogisticRegression
-        """
-        _, ax = plt.subplots()
-
-        viz = ClassificationReport(LogisticRegression(random_state=12), ax=ax)
-        viz.fit(self.multiclass.X.train, self.multiclass.y.train)
-        viz.score(self.multiclass.X.test, self.multiclass.y.test)
->>>>>>> d6ebc391
-
-        self.assert_images_similar(viz)
-
-        assert viz.scores_ == {
-<<<<<<< HEAD
             'precision': {0: 0.7446808510638298, 1: 0.8490566037735849},
             'recall': {0: 0.813953488372093, 1: 0.7894736842105263},
             'f1': {0: 0.7777777777777778, 1: 0.8181818181818182}
@@ -177,25 +95,6 @@
         """
         Test with Pandas DataFrame and Series input
         """
-=======
-            'precision': {
-                0: 0.5333333333333333, 1: 0.5, 2: 0.45,
-                3: 0.4, 4: 0.4, 5: 0.5882352941176471
-            }, 'recall': {
-                0: 0.42105263157894735, 1: 0.5625, 2: 0.6428571428571429,
-                3: 0.3157894736842105, 4: 0.375, 5: 0.625
-            }, 'f1': {
-                0: 0.47058823529411764, 1: 0.5294117647058824,
-                2: 0.5294117647058824, 3: 0.35294117647058826,
-                4: 0.38709677419354843, 5: 0.6060606060606061
-            }}
-
-    @pytest.mark.skipif(pd is None, reason="test requires pandas")
-    def test_pandas_integration(self):
-        """
-        Test with Pandas DataFrame and Series input
-        """
->>>>>>> d6ebc391
         _, ax = plt.subplots()
 
         # Load the occupancy dataset from fixtures
