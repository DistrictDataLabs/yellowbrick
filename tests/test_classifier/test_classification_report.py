--- conflicted
+++ resolved
@@ -327,7 +327,6 @@
 
         self.assert_images_similar(viz, tol=40)
 
-<<<<<<< HEAD
     def test_with_missing_labels(self):
         """
         Test that visualizer properly handles missing labels when scoring
@@ -349,7 +348,7 @@
             "recall": {0: approx(1.0), 1: approx(1.0), 2: approx(0.0)},
             "f1": {0: approx(1.0), 1: approx(1.0), 2: approx(0.0)},
         }
-=======
+
     def test_within_pipeline(self):
         """
         Test that visualizer can be accessed within a sklearn pipeline
@@ -432,5 +431,4 @@
                                    X_train, y_train, X_test, y_test,
                                    classes=["vacant", "occupied"],
                                    show=False)
-        self.assert_images_similar(oz, tol=15)
->>>>>>> d2bafd7a
+        self.assert_images_similar(oz, tol=15)