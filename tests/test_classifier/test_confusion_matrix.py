--- conflicted
+++ resolved
@@ -15,29 +15,17 @@
 ## Imports
 ##########################################################################
 
-<<<<<<< HEAD
 import sys
-=======
->>>>>>> 74e116c8
 import six
 import pytest
 import yellowbrick as yb
 import numpy.testing as npt
 import matplotlib.pyplot as plt
 
-<<<<<<< HEAD
 from yellowbrick.classifier.confusion_matrix import *
 
 from tests.base import VisualTestCase
 from tests.dataset import DatasetMixin, Dataset, Split
-=======
-from collections import namedtuple
-
-from yellowbrick.classifier.confusion_matrix import *
-
-from tests.base import VisualTestCase
-from tests.dataset import DatasetMixin
->>>>>>> 74e116c8
 
 from sklearn.svm import SVC
 from sklearn.datasets import load_digits
@@ -48,14 +36,11 @@
 from sklearn.linear_model import LogisticRegression
 from sklearn.linear_model import PassiveAggressiveRegressor
 from sklearn.model_selection import train_test_split as tts
-<<<<<<< HEAD
 
 try:
     import pandas as pd
 except ImportError:
     pd = None
-=======
->>>>>>> 74e116c8
 
 try:
     import pandas as pd
@@ -66,14 +51,6 @@
 ## Fixtures
 ##########################################################################
 
-<<<<<<< HEAD
-=======
-# Helpers for fixtures
-Dataset = namedtuple('Dataset', 'X,y')
-Split = namedtuple('Split', 'train,test')
-
-
->>>>>>> 74e116c8
 @pytest.fixture(scope='class')
 def digits(request):
     """
@@ -84,25 +61,6 @@
     X_train, X_test, y_train, y_test = tts(
         data.data, data.target, test_size=0.2, random_state=11
     )
-<<<<<<< HEAD
-=======
-
-    # Set a class attribute for digits
-    request.cls.digits = Dataset(
-        Split(X_train, X_test), Split(y_train, y_test)
-    )
-
-
-##########################################################################
-## Test Cases
-##########################################################################
-
-@pytest.mark.usefixtures("digits")
-class ConfusionMatrixTests(VisualTestCase, DatasetMixin):
-    """
-    ConfusionMatrix visualizer tests
-    """
->>>>>>> 74e116c8
 
     # Set a class attribute for digits
     request.cls.digits = Dataset(
@@ -329,12 +287,9 @@
         ylabels.reverse()
         assert  ylabels == classes
 
-<<<<<<< HEAD
     @pytest.mark.xfail(
         sys.platform == 'win32', reason="images not close on windows"
     )
-=======
->>>>>>> 74e116c8
     @pytest.mark.skipif(pd is None, reason="test requires pandas")
     def test_pandas_integration(self):
         """
