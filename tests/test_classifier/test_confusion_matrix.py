--- conflicted
+++ resolved
@@ -21,19 +21,10 @@
 import numpy.testing as npt
 import matplotlib.pyplot as plt
 
-<<<<<<< HEAD
-from collections import namedtuple
-
-from yellowbrick.classifier.confusion_matrix import *
-
-from tests.base import VisualTestCase
-from tests.dataset import DatasetMixin
-=======
 from yellowbrick.classifier.confusion_matrix import *
 
 from tests.base import VisualTestCase
 from tests.dataset import DatasetMixin, Dataset, Split
->>>>>>> d6ebc391
 
 from sklearn.svm import SVC
 from sklearn.datasets import load_digits
@@ -44,32 +35,17 @@
 from sklearn.linear_model import LogisticRegression
 from sklearn.linear_model import PassiveAggressiveRegressor
 from sklearn.model_selection import train_test_split as tts
-<<<<<<< HEAD
-=======
 
 try:
     import pandas as pd
 except ImportError:
     pd = None
->>>>>>> d6ebc391
-
-try:
-    import pandas as pd
-except ImportError:
-    pd = None
+
 
 ##########################################################################
 ## Fixtures
 ##########################################################################
 
-<<<<<<< HEAD
-# Helpers for fixtures
-Dataset = namedtuple('Dataset', 'X,y')
-Split = namedtuple('Split', 'train,test')
-
-
-=======
->>>>>>> d6ebc391
 @pytest.fixture(scope='class')
 def digits(request):
     """
